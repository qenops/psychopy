# Part of the PsychoPy library
# Copyright (C) 2015 Jonathan Peirce
# Distributed under the terms of the GNU General Public License (GPL).

"""Experiment classes:
    Experiment, Flow, Routine, Param, Loop*, *Handlers, and NameSpace

The code that writes out a *_lastrun.py experiment file is (in order):
    experiment.Experiment.writeScript() - starts things off, calls other parts
    settings.SettingsComponent.writeStartCode()
    experiment.Flow.writeBody()
        which will call the .writeBody() methods from each component
    settings.SettingsComponent.writeEndCode()
"""

from __future__ import absolute_import, print_function

import re
import os
import xml.etree.ElementTree as xml
from xml.dom import minidom
import StringIO
import codecs
import keyword

from .components import getInitVals, getComponents, getAllComponents
import psychopy
from psychopy import data, __version__, logging, constants
from psychopy.constants import FOREVER

from ..localization import _translate
import locale

# predefine some regex's; deepcopy complains if do in NameSpace.__init__()
_unescapedDollarSign_re = re.compile(r"^\$|[^\\]\$")  # detect "code wanted"
_valid_var_re = re.compile(r"^[a-zA-Z_][\w]*$")  # filter for legal var names
_nonalphanumeric_re = re.compile(r'\W')  # will match all bad var name chars

# used when writing scripts and in namespace:
_numpyImports = ['sin', 'cos', 'tan', 'log', 'log10', 'pi', 'average',
                 'sqrt', 'std', 'deg2rad', 'rad2deg', 'linspace', 'asarray']
_numpyRandomImports = ['random', 'randint', 'normal', 'shuffle']

# _localized separates internal (functional) from displayed strings:
# expose to poedit autodiscovery:
_localized = {
    'Name': _translate('Name'),
    'nReps': _translate('nReps'),
    'conditions': _translate('Conditions'),  # not the same
    'endPoints': _translate('endPoints'),
    'Selected rows': _translate('Selected rows'),
    'loopType': _translate('loopType'),
    'random seed': _translate('random seed'),
    'Is trials': _translate('Is trials'),
    'min value': _translate('min value'),
    'N reversals': _translate('N reversals'),
    'start value': _translate('start value'),
    'N up': _translate('N up'),
    'max value': _translate('max value'),
    'N down': _translate('N down'),
    'step type': _translate('step type'),
    'step sizes': _translate('step sizes'),
    'stairType': _translate('stairType'),
    'switchMethod': _translate('switchMethod')}
#_localized = {k: _translate(k) for k in _loKeys}  # hides string from poedit


class CodeGenerationException(Exception):
    """
    Exception thrown by a component when it is unable to generate its code.
    """

    def __init__(self, source, message=""):
        super(CodeGenerationException, self).__init__()
        self.source = source
        self.message = str(message)

    def __str__(self):
        return str(self.source) + ": " + self.message


class IndentingBuffer(StringIO.StringIO):

    def __init__(self, *args, **kwargs):
        StringIO.StringIO.__init__(self, *args, **kwargs)
        self.oneIndent = "    "
        self.indentLevel = 0

    def writeIndented(self, text):
        """Write to the StringIO buffer, but add the current indent.
        Use write() if you don't want the indent.

        To test if the prev character was a newline use::
            self.getvalue()[-1]=='\n'

        """
        self.write(self.oneIndent * self.indentLevel + text)

    def writeIndentedLines(self, text):
        """As writeIndented(text) except that each line in text gets
        the indent level rather than the first line only.
        """
        for line in text.splitlines():
            self.write(self.oneIndent * self.indentLevel + line + '\n')

    def setIndentLevel(self, newLevel, relative=False):
        """Change the indent level for the buffer to a new value.

        Set relative to True to increment or decrement the current value.
        """
        if relative:
            self.indentLevel += newLevel
        else:
            self.indentLevel = newLevel


class Experiment(object):
    """
    An experiment contains a single Flow and at least one
    Routine. The Flow controls how Routines are organised
    e.g. the nature of repeats and branching of an experiment.
    """

    def __init__(self, prefs=None):
        super(Experiment, self).__init__()
        self.name = ''
        self.flow = Flow(exp=self)  # every exp has exactly one flow
        self.routines = {}
        # get prefs (from app if poss or from cfg files)
        if prefs is None:
            prefs = psychopy.prefs
        # deepCopy doesn't like the full prefs object to be stored, so store
        # each subset
        self.prefsAppDataCfg = prefs.appDataCfg
        self.prefsGeneral = prefs.general
        self.prefsApp = prefs.app
        self.prefsCoder = prefs.coder
        self.prefsBuilder = prefs.builder
        self.prefsPaths = prefs.paths
        # this can be checked by the builder that this is an experiment and a
        # compatible version
        self.psychopyVersion = __version__
        self.psychopyLibs = ['gui', 'visual', 'core',
                             'data', 'event', 'logging', 'sound']
        _settingsComp = getComponents(fetchIcons=False)['SettingsComponent']
        self.settings = _settingsComp(parentName='', exp=self)
        # this will be the xml.dom.minidom.doc object for saving
        self._doc = xml.ElementTree()
        self.namespace = NameSpace(self)  # manage variable names

        #  _expHandler is a hack to allow saving data from components not
        # inside a loop. data-saving machinery relies on loops, not worth
        # rewriting. `thisExp` will be an ExperimentHandler when used in
        # the generated script, but its easier to use treat it as a
        # TrialHandler during script generation to avoid effectively
        # duplicating code just to work around any differences
        # in writeRoutineEndCode
        self._expHandler = TrialHandler(exp=self, name='thisExp')
        self._expHandler.type = 'ExperimentHandler'  # true at run-time
        self._expHandler.name = self._expHandler.params['name'].val  # thisExp

    def requirePsychopyLibs(self, libs=()):
        """Add a list of top-level psychopy libs that the experiment
        will need. e.g. [visual, event]
        """
        if not isinstance(libs, list):
            libs = list(libs)
        for lib in libs:
            if lib not in self.psychopyLibs:
                self.psychopyLibs.append(lib)

    def addRoutine(self, routineName, routine=None):
        """Add a Routine to the current list of them.

        Can take a Routine object directly or will create
        an empty one if none is given.
        """
        if routine is None:
            # create a deafult routine with this name
            self.routines[routineName] = Routine(routineName, exp=self)
        else:
            self.routines[routineName] = routine

    def writeScript(self, expPath=None, target="PsychoPy"):
        """Write a PsychoPy script for the experiment
        """
        self.flow._prescreenValues()
        self.expPath = expPath
        script = IndentingBuffer(u'')  # a string buffer object

        # get date info, in format preferred by current locale as set by app:
        if hasattr(locale, 'nl_langinfo'):
            fmt = locale.nl_langinfo(locale.D_T_FMT)
            localDateTime = data.getDateStr(format=fmt)
        else:
            localDateTime = data.getDateStr(format="%B %d, %Y, at %H:%M")

        if target == "PsychoPy":
            self.settings.writeInitCode(script,
                                        self.psychopyVersion, localDateTime)
            self.settings.writeStartCode(script)  # present info, make logfile
            # writes any components with a writeStartCode()
            self.flow.writeStartCode(script)
            self.settings.writeWindowCode(script)  # create our visual.Window()
            # for JS the routine begin/frame/end code are functions so write here
            
            # write the rest of the code for the components
            self.flow.writeBody(script)
            self.settings.writeEndCode(script)  # close log file

        elif target == "PsychoJS":
            script.oneIndent = "  "  # use 2 spaces rather than python 4
            self.settings.writeInitCodeJS(script,
                                          self.psychopyVersion, localDateTime)
            self.settings.writeWindowCodeJS(script)
<<<<<<< HEAD
            self.flow.writeBodyJS(script)  # includes compon init and run code
=======

            # initialise the components for all Routines in a single function
            script.writeIndentedLines("\nfunction experimentInit() {")
            script.setIndentLevel(1, relative=True)

            # routine init sections
            for entry in self.flow:
                # NB each entry is a routine or LoopInitiator/Terminator
                self._currentRoutine = entry
                if hasattr(entry, 'writeInitCodeJS'):
                    entry.writeInitCodeJS(script)

            # create globalClock etc
            code = ("\n// Create some handy timers\n"
                    "globalClock = new psychoJS.core.Clock();"
                    "  // to track the time since experiment started\n"
                    "routineTimer = new psychoJS.core.CountdownTimer();"
                    "  // to track time remaining of each (non-slip) routine\n"
                    "\nreturn psychoJS.NEXT;"
                    )
            script.writeIndentedLines(code)
            script.setIndentLevel(-1, relative=True)
            script.writeIndentedLines("}")

            # This differs to the Python script. We can loop through all Routines once (whether or not they get used)
            # because we're using functions that may or may not get called later.
            # Do the Routines of the experiment first
            for thisRoutine in self.routines.values():
                self._currentRoutine = thisRoutine
                thisRoutine.writeRoutineBeginCodeJS(script)
                thisRoutine.writeEachFrameCodeJS(script)
                thisRoutine.writeRoutineEndCodeJS(script)
                
            self.flow.writeBodyJS(script)  # functions for loops and for scheduler
>>>>>>> 0584de98
            self.flow.writeResourcesCodeJS(script)

            self.settings.writeEndCodeJS(script)

        return script

    def saveToXML(self, filename):
        # create the dom object
        self.xmlRoot = xml.Element("PsychoPy2experiment")
        self.xmlRoot.set('version', __version__)
        self.xmlRoot.set('encoding', 'utf-8')
        # store settings
        settingsNode = xml.SubElement(self.xmlRoot, 'Settings')
        for name, setting in self.settings.params.iteritems():
            settingNode = self._setXMLparam(
                parent=settingsNode, param=setting, name=name)
        # store routines
        routinesNode = xml.SubElement(self.xmlRoot, 'Routines')
        # routines is a dict of routines
        for routineName, routine in self.routines.iteritems():
            routineNode = self._setXMLparam(
                parent=routinesNode, param=routine, name=routineName)
            # a routine is based on a list of components
            for component in routine:
                componentNode = self._setXMLparam(
                    parent=routineNode, param=component,
                    name=component.params['name'].val)
                for name, param in component.params.iteritems():
                    paramNode = self._setXMLparam(
                        parent=componentNode, param=param, name=name)
        # implement flow
        flowNode = xml.SubElement(self.xmlRoot, 'Flow')
        # a list of elements(routines and loopInit/Terms)
        for element in self.flow:
            elementNode = xml.SubElement(flowNode, element.getType())
            if element.getType() == 'LoopInitiator':
                loop = element.loop
                name = loop.params['name'].val
                elementNode.set('loopType', loop.getType())
                elementNode.set('name', name)
                for paramName, param in loop.params.iteritems():
                    paramNode = self._setXMLparam(
                        parent=elementNode, param=param, name=paramName)
                    # override val with repr(val)
                    if paramName == 'conditions':
                        paramNode.set('val', repr(param.val))
            elif element.getType() == 'LoopTerminator':
                elementNode.set('name', element.loop.params['name'].val)
            elif element.getType() == 'Routine':
                elementNode.set('name', '%s' % element.params['name'])
        # convert to a pretty string
        # update our document to use the new root
        self._doc._setroot(self.xmlRoot)
        simpleString = xml.tostring(self.xmlRoot, 'utf-8')
        pretty = minidom.parseString(simpleString).toprettyxml(indent="  ")
        # then write to file
        if not filename.endswith(".psyexp"):
            filename += ".psyexp"
        f = codecs.open(filename, 'wb', 'utf-8')
        f.write(pretty)
        f.close()
        return filename  # this may have been updated to include an extension

    def _getShortName(self, longName):
        return longName.replace('(', '').replace(')', '').replace(' ', '')

    def _setXMLparam(self, parent, param, name):
        """Add a new child to a given xml node. name can include
        spaces and parens, which will be removed to create child name
        """
        if hasattr(param, 'getType'):
            thisType = param.getType()
        else:
            thisType = 'Param'
        # creates and appends to parent
        thisChild = xml.SubElement(parent, thisType)
        thisChild.set('name', name)
        if hasattr(param, 'val'):
            thisChild.set('val', unicode(param.val).replace("\n", "&#10;"))
        if hasattr(param, 'valType'):
            thisChild.set('valType', param.valType)
        if hasattr(param, 'updates'):
            thisChild.set('updates', unicode(param.updates))
        return thisChild

    def _getXMLparam(self, params, paramNode):
        """params is the dict of params of the builder component
        (e.g. stimulus) into which the parameters will be inserted
        (so the object to store the params should be created first)
        paramNode is the parameter node fetched from the xml file
        """
        name = paramNode.get('name')
        valType = paramNode.get('valType')
        val = paramNode.get('val')
        if not name == 'advancedParams':
            val = val.replace("&#10;", "\n")
        if name == 'storeResponseTime':
            return  # deprecated in v1.70.00 because it was redundant
        elif name == 'startTime':  # deprecated in v1.70.00
            params['startType'].val = unicode('time (s)')
            params['startVal'].val = unicode(val)
            return  # times doesn't need to update its type or 'updates' rule
        elif name == 'forceEndTrial':  # deprecated in v1.70.00
            params['forceEndRoutine'].val = bool(val)
            return  # forceEndTrial doesn't need to update type or 'updates'
        elif name == 'forceEndTrialOnPress':  # deprecated in v1.70.00
            params['forceEndRoutineOnPress'].val = bool(val)
            return  # forceEndTrial doesn't need to update  type or 'updates'
        elif name == 'trialList':  # deprecated in v1.70.00
            params['conditions'].val = eval(val)
            return  # forceEndTrial doesn't need to update  type or 'updates'
        elif name == 'trialListFile':  # deprecated in v1.70.00
            params['conditionsFile'].val = unicode(val)
            return  # forceEndTrial doesn't need to update  type or 'updates'
        elif name == 'duration':  # deprecated in v1.70.00
            params['stopType'].val = u'duration (s)'
            params['stopVal'].val = unicode(val)
            return  # times doesn't need to update its type or 'updates' rule
        elif name == 'allowedKeys' and valType == 'str':  # changed v1.70.00
            # ynq used to be allowed, now should be 'y','n','q' or
            # ['y','n','q']
            if len(val) == 0:
                newVal = val
            elif val[0] == '$':
                newVal = val[1:]  # they were using code (which we can reuse)
            elif val.startswith('[') and val.endswith(']'):
                # they were using code (slightly incorectly!)
                newVal = val[1:-1]
            elif val in ['return', 'space', 'left', 'right', 'escape']:
                newVal = val  # they were using code
            else:
                # convert string to list of keys then represent again as a
                # string!
                newVal = repr(list(val))
            params['allowedKeys'].val = newVal
            params['allowedKeys'].valType = 'code'
        elif name == 'correctIf':  # deprecated in v1.60.00
            corrIf = val
            corrAns = corrIf.replace(
                'resp.keys==unicode(', '').replace(')', '')
            params['correctAns'].val = corrAns
            name = 'correctAns'  # then we can fetch other aspects below
        elif 'olour' in name:  # colour parameter was Americanised v1.61.00
            name = name.replace('olour', 'olor')
            params[name].val = val
        elif name == 'times':  # deprecated in v1.60.00
            times = eval('%s' % val)
            params['startType'].val = unicode('time (s)')
            params['startVal'].val = unicode(times[0])
            params['stopType'].val = unicode('time (s)')
            params['stopVal'].val = unicode(times[1])
            return  # times doesn't need to update its type or 'updates' rule
        elif name in ('Begin Experiment', 'Begin Routine', 'Each Frame',
                      'End Routine', 'End Experiment'):
            params[name].val = val
            params[name].valType = 'extendedCode'  # changed in 1.78.00
            return  # so that we don't update valTyp again below
        elif name == 'Saved data folder':
            # deprecated in 1.80 for more complete data filename control
            params[name] = Param(
                val, valType='code', allowedTypes=[],
                hint=_translate("Name of the folder in which to save data"
                                " and log files (blank defaults to the "
                                "builder pref)"),
                categ='Data')
        elif 'val' in paramNode.keys():
            if val == 'window units':  # changed this value in 1.70.00
                params[name].val = 'from exp settings'
            # in v1.80.00, some RatingScale API and Param fields were changed
            # Try to avoid a KeyError in these cases so can load the expt
            elif name in ('choiceLabelsAboveLine', 'lowAnchorText',
                          'highAnchorText'):
                # not handled, just ignored; want labels=[lowAnchor,
                # highAnchor]
                return
            elif name == 'customize_everything':
                # Try to auto-update the code:
                v = val  # python code, not XML
                v = v.replace('markerStyle', 'marker').replace(
                    'customMarker', 'marker')
                v = v.replace('stretchHoriz', 'stretch').replace(
                    'displaySizeFactor', 'size')
                v = v.replace('textSizeFactor', 'textSize')
                v = v.replace('ticksAboveLine=False', 'tickHeight=-1')
                v = v.replace('showScale=False', 'scale=None').replace(
                    'allowSkip=False', 'skipKeys=None')
                v = v.replace('showAnchors=False', 'labels=None')
                # lowAnchorText highAnchorText will trigger obsolete error
                # when run the script
                params[name].val = v
            else:
                if name in params:
                    params[name].val = val
                else:
                    # we found an unknown parameter (probably from the future)
                    params[name] = Param(
                        val, valType=paramNode.get('valType'),
                        allowedTypes=[],
                        hint=_translate(
                            "This parameter is not known by this version "
                            "of PsychoPy. It might be worth upgrading"))
                    params[name].allowedTypes = paramNode.get('allowedTypes')
                    if params[name].allowedTypes is None:
                        params[name].allowedTypes = []
                    params[name].readOnly = True
                    msg = _translate(
                        "Parameter %r is not known to this version of "
                        "PsychoPy but has come from your experiment file "
                        "(saved by a future version of PsychoPy?). This "
                        "experiment may not run correctly in the current "
                        "version.")
                    logging.warn(msg % name)
                    logging.flush()
        # get the value type and update rate
        if 'valType' in paramNode.keys():
            params[name].valType = paramNode.get('valType')
            # compatibility checks:
            if name in ['allowedKeys'] and paramNode.get('valType') == 'str':
                # these components were changed in v1.70.00
                params[name].valType = 'code'
            elif name == 'Selected rows':
                # changed in 1.81.00 from 'code' to 'str': allow string or var
                params[name].valType = 'str'
            # conversions based on valType
            if params[name].valType == 'bool':
                params[name].val = eval("%s" % params[name].val)
        if 'updates' in paramNode.keys():
            params[name].updates = paramNode.get('updates')

    def loadFromXML(self, filename):
        """Loads an xml file and parses the builder Experiment from it
        """
        self._doc.parse(filename)
        root = self._doc.getroot()

        # some error checking on the version (and report that this isn't valid
        # .psyexp)?
        filenameBase = os.path.basename(filename)
        if root.tag != "PsychoPy2experiment":
            logging.error('%s is not a valid .psyexp file, "%s"' %
                          (filenameBase, root.tag))
            # the current exp is already vaporized at this point, oops
            return
        self.psychopyVersion = root.get('version')
        versionf = float(self.psychopyVersion.rsplit('.', 1)[0])
        if versionf < 1.63:
            msg = 'note: v%s was used to create %s ("%s")'
            vals = (self.psychopyVersion, filenameBase, root.tag)
            logging.warning(msg % vals)

        # Parse document nodes
        # first make sure we're empty
        self.flow = Flow(exp=self)  # every exp has exactly one flow
        self.routines = {}
        self.namespace = NameSpace(self)  # start fresh
        modifiedNames = []
        duplicateNames = []

        # fetch exp settings
        settingsNode = root.find('Settings')
        for child in settingsNode:
            self._getXMLparam(params=self.settings.params, paramNode=child)
        # name should be saved as a settings parameter (only from 1.74.00)
        if self.settings.params['expName'].val in ['', None, 'None']:
            shortName = os.path.splitext(filenameBase)[0]
            self.setExpName(shortName)
        # fetch routines
        routinesNode = root.find('Routines')
        allCompons = getAllComponents(
            self.prefsBuilder['componentsFolders'], fetchIcons=False)
        # get each routine node from the list of routines
        for routineNode in routinesNode:
            routineGoodName = self.namespace.makeValid(
                routineNode.get('name'))
            if routineGoodName != routineNode.get('name'):
                modifiedNames.append(routineNode.get('name'))
            self.namespace.user.append(routineGoodName)
            routine = Routine(name=routineGoodName, exp=self)
            # self._getXMLparam(params=routine.params, paramNode=routineNode)
            self.routines[routineNode.get('name')] = routine
            for componentNode in routineNode:

                componentType = componentNode.tag
                if componentType in allCompons:
                    # create an actual component of that type
                    component = allCompons[componentType](
                        name=componentNode.get('name'),
                        parentName=routineNode.get('name'), exp=self)
                else:
                    # create UnknownComponent instead
                    component = allCompons['UnknownComponent'](
                        name=componentNode.get('name'),
                        parentName=routineNode.get('name'), exp=self)
                # check for components that were absent in older versions of
                # the builder and change the default behavior
                # (currently only the new behavior of choices for RatingScale,
                # HS, November 2012)
                # HS's modification superceded Jan 2014, removing several
                # RatingScale options
                if componentType == 'RatingScaleComponent':
                    if (componentNode.get('choiceLabelsAboveLine') or
                            componentNode.get('lowAnchorText') or
                            componentNode.get('highAnchorText')):
                        pass
                    # if not componentNode.get('choiceLabelsAboveLine'):
                    #    # this rating scale was created using older version
                    #    component.params['choiceLabelsAboveLine'].val=True
                # populate the component with its various params
                for paramNode in componentNode:
                    self._getXMLparam(params=component.params,
                                      paramNode=paramNode)
                compGoodName = self.namespace.makeValid(
                    componentNode.get('name'))
                if compGoodName != componentNode.get('name'):
                    modifiedNames.append(componentNode.get('name'))
                self.namespace.add(compGoodName)
                component.params['name'].val = compGoodName
                routine.append(component)
        # for each component that uses a Static for updates, we need to set
        # that
        for thisRoutine in self.routines.values():
            for thisComp in thisRoutine:
                for thisParamName in thisComp.params:
                    thisParam = thisComp.params[thisParamName]
                    if thisParamName == 'advancedParams':
                        continue  # advanced isn't a normal param
                    elif thisParam.updates and "during:" in thisParam.updates:
                        # remove the part that says 'during'
                        updates = thisParam.updates.split(': ')[1]
                        routine, static = updates.split('.')
                        if routine not in self.routines:
                            msg = ("%s was set to update during %s Static "
                                   "Component, but that component no longer "
                                   "exists")
                            logging.warning(msg % (thisParamName, static))
                        else:
                            self.routines[routine].getComponentFromName(static).addComponentUpdate(
                                routine, thisComp.params['name'], thisParamName)
        # fetch flow settings
        flowNode = root.find('Flow')
        loops = {}
        for elementNode in flowNode:
            if elementNode.tag == "LoopInitiator":
                loopType = elementNode.get('loopType')
                loopName = self.namespace.makeValid(elementNode.get('name'))
                if loopName != elementNode.get('name'):
                    modifiedNames.append(elementNode.get('name'))
                self.namespace.add(loopName)
                loop = eval('%s(exp=self,name="%s")' % (loopType, loopName))
                loops[loopName] = loop
                for paramNode in elementNode:
                    self._getXMLparam(paramNode=paramNode, params=loop.params)
                    # for conditions convert string rep to list of dicts
                    if paramNode.get('name') == 'conditions':
                        param = loop.params['conditions']
                        # e.g. param.val=[{'ori':0},{'ori':3}]
                        param.val = eval('%s' % (param.val))
                # get condition names from within conditionsFile, if any:
                try:
                    # psychophysicsstaircase demo has no such param
                    conditionsFile = loop.params['conditionsFile'].val
                except Exception:
                    conditionsFile = None
                if conditionsFile in ['None', '']:
                    conditionsFile = None
                if conditionsFile:
                    try:
                        trialList, fieldNames = data.importConditions(
                            conditionsFile, returnFieldNames=True)
                        for fname in fieldNames:
                            if fname != self.namespace.makeValid(fname):
                                duplicateNames.append(fname)
                            else:
                                self.namespace.add(fname)
                    except Exception:
                        pass  # couldn't load the conditions file for now
                self.flow.append(LoopInitiator(loop=loops[loopName]))
            elif elementNode.tag == "LoopTerminator":
                self.flow.append(LoopTerminator(
                    loop=loops[elementNode.get('name')]))
            elif elementNode.tag == "Routine":
                if elementNode.get('name') in self.routines:
                    self.flow.append(self.routines[elementNode.get('name')])
                else:
                    logging.error("A Routine called '{}' was on the Flow but "
                                 "could not be found (failed rename?). You "
                                 "may need to re-insert it"
                                 .format(elementNode.get('name')))
                    logging.flush()

        if modifiedNames:
            msg = 'duplicate variable name(s) changed in loadFromXML: %s\n'
            logging.warning(msg % ', '.join(list(set(modifiedNames))))
        if duplicateNames:
            msg = 'duplicate variable names: %s'
            logging.warning(msg % ', '.join(list(set(duplicateNames))))

    def setExpName(self, name):
        self.settings.params['expName'].val = name

    def getExpName(self):
        return self.settings.params['expName'].val


class Param(object):
    """Defines parameters for Experiment Components
    A string representation of the parameter will depend on the valType:

    >>> print(Param(val=[3,4], valType='num'))
    asarray([3, 4])
    >>> print(Param(val=3, valType='num')) # num converts int to float
    3.0
    >>> print(Param(val=3, valType='str') # str keeps as int, converts to code
    3
    >>> print(Param(val='3', valType='str')) # ... and keeps str as str
    '3'
    >>> print(Param(val=[3,4], valType='str')) # val is <type 'list'> -> code
    [3, 4]
    >>> print(Param(val='[3,4]', valType='str'))
    '[3,4]'
    >>> print(Param(val=[3,4], valType='code'))
    [3, 4]

    >>> #### auto str -> code:  at least one non-escaped '$' triggers
    >>> print(Param('[x,y]','str')) # str normally returns string
    '[x,y]'
    >>> print(Param('$[x,y]','str')) # code, as triggered by $
    [x,y]
    >>> print(Param('[$x,$y]','str')) # code, redundant $ ok, cleaned up
    [x,y]
    >>> print(Param('[$x,y]','str')) # code, a $ anywhere means code
    [x,y]
    >>> print(Param('[x,y]$','str')) # ... even at the end
    [x,y]
    >>> print(Param('[x,\$y]','str')) # string, because the only $ is escaped
    '[x,$y]'
    >>> print(Param('[x,\ $y]','str')) # improper escape -> code
    [x,\ y]
    >>> print(Param('/$[x,y]','str')) # improper escape -> code
    /[x,y]
    >>> print(Param('[\$x,$y]','str')) # code, python syntax error
    [$x,y]
    >>> print(Param('["\$x",$y]','str') # ... python syntax ok
    ["$x",y]
    >>> print(Param("'$a'",'str')) # code, with the code being a string
    'a'
    >>> print(Param("'\$a'",'str')) # str, with the str containing a str
    "'$a'"
    >>> print(Param('$$$$$myPathologicalVa$$$$$rName','str'))
    myPathologicalVarName
    >>> print(Param('\$$$$$myPathologicalVa$$$$$rName','str'))
    $myPathologicalVarName
    >>> print(Param('$$$$\$myPathologicalVa$$$$$rName','str'))
    $myPathologicalVarName
    >>> print(Param('$$$$\$$$myPathologicalVa$$$\$$$rName','str'))
    $myPathologicalVa$rName
    """

    def __init__(self, val, valType, allowedVals=None, allowedTypes=None,
                 hint="", label="", updates=None, allowedUpdates=None,
                 categ="Basic"):
        """
        @param val: the value for this parameter
        @type val: any
        @param valType: the type of this parameter ('num', 'str', 'code')
        @type valType: string
        @param allowedVals: possible vals for this param
            (e.g. units param can only be 'norm','pix',...)
        @type allowedVals: any
        @param allowedTypes: if other types are allowed then this is
            the possible types this parameter can have
            (e.g. rgb can be 'red' or [1,0,1])
        @type allowedTypes: list
        @param hint: describe this parameter for the user
        @type hint: string
        @param updates: how often does this parameter update
            ('experiment', 'routine', 'set every frame')
        @type updates: string
        @param allowedUpdates: conceivable updates for this param
            [None, 'routine', 'set every frame']
        @type allowedUpdates: list
        @param categ: category for this parameter
            will populate tabs in Component Dlg
        @type allowedUpdates: string
        """
        super(Param, self).__init__()
        self.label = label
        self.val = val
        self.valType = valType
        self.allowedTypes = allowedTypes or []
        self.hint = hint
        self.updates = updates
        self.allowedUpdates = allowedUpdates
        self.allowedVals = allowedVals or []
        self.staticUpdater = None
        self.categ = categ
        self.readOnly = False

    def __str__(self):
        if self.valType == 'num':
            try:
                # will work if it can be represented as a float
                return str(float(self.val))
            except Exception:  # might be an array
                return "asarray(%s)" % (self.val)
        elif self.valType == 'int':
            try:
                return "%i" % self.val  # int and float -> str(int)
            except TypeError:
                return unicode(self.val)  # try array of float instead?
        elif self.valType == 'str':
            # at least 1 non-escaped '$' anywhere --> code wanted
            # return str if code wanted
            # return repr if str wanted; this neatly handles "it's" and 'He
            # says "hello"'
            if type(self.val) in [str, unicode]:
                codeWanted = _unescapedDollarSign_re.search(self.val)
                if codeWanted:
                    return "%s" % getCodeFromParamStr(self.val)
                else:  # str wanted
                    # remove \ from all \$
                    return repr(re.sub(r"[\\]\$", '$', self.val))
            return repr(self.val)
        elif self.valType in ['code', 'extendedCode']:
            isStr = isinstance(self.val, basestring)
            if isStr and self.val.startswith("$"):
                # a $ in a code parameter is unecessary so remove it
                return "%s" % self.val[1:]
            elif isStr and self.val.startswith("\$"):
                # the user actually wanted just the $
                return "%s" % self.val[1:]
            elif isStr:
                return "%s" % self.val  # user actually wanted just the $
            else:  # if val was a tuple it needs converting to a string first
                return "%s" % repr(self.val)
        elif self.valType == 'bool':
            return "%s" % self.val
        else:
            raise TypeError("Can't represent a Param of type %s" %
                            self.valType)


class TrialHandler(object):
    """A looping experimental control object
            (e.g. generating a psychopy TrialHandler or StairHandler).
            """

    def __init__(self, exp, name, loopType='random', nReps=5,
                 conditions=(), conditionsFile='', endPoints=(0, 1),
                 randomSeed='', selectedRows='', isTrials=True):
        """
        @param name: name of the loop e.g. trials
        @type name: string
        @param loopType:
        @type loopType: string ('rand', 'seq')
        @param nReps: number of reps (for all conditions)
        @type nReps:int
        @param conditions: list of different trial conditions to be used
        @type conditions: list (of dicts?)
        @param conditionsFile: filename of the .csv file that
            contains conditions info
        @type conditions: string (filename)
        """
        super(TrialHandler, self).__init__()
        self.type = 'TrialHandler'
        self.exp = exp
        self.order = ['name']  # make name come first (others don't matter)
        self.params = {}
        self.params['name'] = Param(
            name, valType='code', updates=None, allowedUpdates=None,
            label=_localized['Name'],
            hint=_translate("Name of this loop"))
        self.params['nReps'] = Param(
            nReps, valType='code', updates=None, allowedUpdates=None,
            label=_localized['nReps'],
            hint=_translate("Number of repeats (for each condition)"))
        self.params['conditions'] = Param(
            list(conditions), valType='str',
            updates=None, allowedUpdates=None,
            label=_localized['conditions'],
            hint=_translate("A list of dictionaries describing the "
                            "parameters in each condition"))
        self.params['conditionsFile'] = Param(
            conditionsFile, valType='str', updates=None, allowedUpdates=None,
            label=_localized['conditions'],
            hint=_translate("Name of a file specifying the parameters for "
                            "each condition (.csv, .xlsx, or .pkl). Browse "
                            "to select a file. Right-click to preview file "
                            "contents, or create a new file."))
        self.params['endPoints'] = Param(
            list(endPoints), valType='num', updates=None, allowedUpdates=None,
            label=_localized['endPoints'],
            hint=_translate("The start and end of the loop (see flow "
                            "timeline)"))
        self.params['Selected rows'] = Param(
            selectedRows, valType='code',
            updates=None, allowedUpdates=None,
            label=_localized['Selected rows'],
            hint=_translate("Select just a subset of rows from your condition"
                            " file (the first is 0 not 1!). Examples: 0, "
                            "0:5, 5:-1"))
        # NB staircase is added for the sake of the loop properties dialog:
        self.params['loopType'] = Param(
            loopType, valType='str',
            allowedVals=['random', 'sequential', 'fullRandom',
                         'staircase', 'interleaved staircases'],
            label=_localized['loopType'],
            hint=_translate("How should the next condition value(s) be "
                            "chosen?"))
        self.params['random seed'] = Param(
            randomSeed, valType='code', updates=None, allowedUpdates=None,
            label=_localized['random seed'],
            hint=_translate("To have a fixed random sequence provide an "
                            "integer of your choosing here. Leave blank to "
                            "have a new random sequence on each run of the "
                            "experiment."))
        self.params['isTrials'] = Param(
            isTrials, valType='bool', updates=None, allowedUpdates=None,
            label=_localized["Is trials"],
            hint=_translate("Indicates that this loop generates TRIALS, "
                            "rather than BLOCKS of trials or stimuli within "
                            "a trial. It alters how data files are output"))

    def writeInitCode(self, buff):
        # no longer needed - initialise the trial handler just before it runs
        pass

    def writeInitCodeJS(self, buff):
        pass

    def writeResourcesCodeJS(self, buff):
        buff.writeIndented("resourceManager.addResource({});\n"
                           .format(self.params["conditionsFile"]))

    def writeLoopStartCode(self, buff):
        """Write the code to create and run a sequence of trials
        """
        # first create the handler init values
        inits = getInitVals(self.params)
        # import conditions from file?
        if self.params['conditionsFile'].val in ['None', None, 'none', '']:
            condsStr = "[None]"
        elif self.params['Selected rows'].val in ['None', None, 'none', '']:
            # just a conditions file with no sub-selection
            _con = "data.importConditions(%s)"
            condsStr = _con % self.params['conditionsFile']
        else:
            # a subset of a conditions file
            condsStr = ("data.importConditions(%(conditionsFile)s, selection="
                        "%(Selected rows)s)") % self.params
        # also a 'thisName' for use in "for thisTrial in trials:"
        makeLoopIndex = self.exp.namespace.makeLoopIndex
        self.thisName = makeLoopIndex(self.params['name'].val)
        # write the code
        code = ("\n# set up handler to look after randomisation of conditions etc\n"
                "%(name)s = data.TrialHandler(nReps=%(nReps)s, method=%(loopType)s, \n"
                "    extraInfo=expInfo, originPath=-1,\n")
        buff.writeIndentedLines(code % inits)
        # the next line needs to be kept separate to preserve potential string formatting 
        # by the user in condStr (i.e. it shouldn't be a formatted string itself
        code = "    trialList=" + condsStr + ",\n"  # conditions go here
        buff.writeIndented(code)
        code = "    seed=%(random seed)s, name='%(name)s')\n"
        buff.writeIndentedLines(code % inits)

        code = ("thisExp.addLoop(%(name)s)  # add the loop to the experiment\n" +
                self.thisName + " = %(name)s.trialList[0]  " +
                "# so we can initialise stimuli with some values\n")
        buff.writeIndentedLines(code % self.params)
        # unclutter the namespace
        if not self.exp.prefsBuilder['unclutteredNamespace']:
            code = ("# abbreviate parameter names if possible (e.g. rgb = %(name)s.rgb)\n"
                    "if %(name)s != None:\n"
                    "    for paramName in %(name)s.keys():\n"
                    "        exec(paramName + '= %(name)s.' + paramName)\n")
            buff.writeIndentedLines(code % {'name': self.thisName})

        # then run the trials loop
        code = "\nfor %s in %s:\n"
        buff.writeIndentedLines(code % (self.thisName, self.params['name']))
        # fetch parameter info from conditions
        buff.setIndentLevel(1, relative=True)
        buff.writeIndented("currentLoop = %s\n" % self.params['name'])
        # unclutter the namespace
        if not self.exp.prefsBuilder['unclutteredNamespace']:
            code = ("# abbreviate parameter names if possible (e.g. rgb = %(name)s.rgb)\n"
                    "if %(name)s != None:\n"
                    "    for paramName in %(name)s.keys():\n"
                    "        exec(paramName + '= %(name)s.' + paramName)\n")
            buff.writeIndentedLines(code % {'name': self.thisName})

    def writeLoopStartCodeJS(self, buff):
        """Write the code to create and run a sequence of trials
        """
<<<<<<< HEAD
        pass # todo
=======
        # some useful variables
        # create the variable "thisTrial" from "trials"
        makeLoopIndex = self.exp.namespace.makeLoopIndex
        self.thisName = makeLoopIndex(self.params['name'].val)
        # seed might be undefined
        seed = self.params['random seed'].val or 'undefined'

        code = ("\nfunction {params[name]}LoopBegin() {{\n"
                "  // set up handler to look after randomisation of conditions etc\n"
                "  try {{\n"
                "    {params[name]} = new psychoJS.data.TrialHandler({{nReps:{params[nReps]}, method:{params[loopType]},\n"
                "      extraInfo:expInfo, originPath:undefined,\n"
                "      trialList:psychoJS.data.importConditions({params[conditionsFile]}),\n"
                "      seed:{seed}, name:'{params[name]}'}});\n"
                "    thisExp.addLoop({params[name]}); // add the loop to the experiment\n"
                "    {thisName} = {params[name]}.trialList[0]; // so we can initialise stimuli with some values\n"
                "    // abbreviate parameter names if possible (e.g. rgb={thisName}.rgb)\n"
                "    if ({thisName} != undefined) {{\n"
                "      for (paramName in {thisName}) {{\n"
                "        window[paramName] = {thisName}[paramName]; // window is JS top-level namespace\n"
                "      }}\n"
                "    }}\n"
                .format(params=self.params, thisName=self.thisName, seed=seed))
        buff.writeIndentedLines(code)
        # for the scheduler
        code = ("    // Schedule each of the trials in the list to occur\n"
                "    for (var i = 0; i < {params[name]}.trialList.length; ++i) {{\n"
                "      {thisName} = {params[name]}.trialList[i];\n"
                "      {params[name]}Scheduler.add(repeatInit({thisName}));\n"
                .format(params=self.params, thisName=self.thisName, seed=seed))
        buff.writeIndentedLines(code)
        # then we need to include begin, eachFrame and end code for each entry within that loop
        loopDict = self.exp.flow.loopDict
        theseRoutines = loopDict[self]
        code = ""
        for thisRoutine in theseRoutines:
            code += (
                "      {params[name]}Scheduler.add({name}RoutineBegin);\n"
                "      {params[name]}Scheduler.add({name}RoutineEachFrame);\n"
                "      {params[name]}Scheduler.add({name}RoutineEnd);\n"
                .format(params=self.params, name=thisRoutine.params['name'])
                )
        buff.writeIndentedLines(code)
        code = ("    }}\n"
                "  }} catch (exception) {{\n"
                "    console.log(exception);\n"
                "  }}\n"
                "\n"
                "  return psychoJS.NEXT;\n"
                "}}\n"
                .format())
        buff.writeIndentedLines(code)
>>>>>>> 0584de98
        
    def writeLoopEndCode(self, buff):
        # Just within the loop advance data line if loop is whole trials
        if self.params['isTrials'].val == True:
            buff.writeIndentedLines("thisExp.nextEntry()\n\n")
        # end of the loop. dedent
        buff.setIndentLevel(-1, relative=True)
        buff.writeIndented("# completed %s repeats of '%s'\n"
                           % (self.params['nReps'], self.params['name']))
        buff.writeIndented("\n")
        # save data
        if self.params['isTrials'].val == True:
            # a string to show all the available variables (if the conditions
            # isn't just None or [None])
            saveExcel = self.exp.settings.params['Save excel file'].val
            saveCSV = self.exp.settings.params['Save csv file'].val
            # get parameter names
            if saveExcel or saveCSV:
                code = ("# get names of stimulus parameters\n"
                        "if %(name)s.trialList in ([], [None], None):\n"
                        "    params = []\n"
                        "else:\n"
                        "    params = %(name)s.trialList[0].keys()\n")
                buff.writeIndentedLines(code % self.params)
            # write out each type of file
            if saveExcel or saveCSV:
                buff.writeIndented("# save data for this loop\n")
            if saveExcel:
                code = ("%(name)s.saveAsExcel(filename + '.xlsx', sheetName='%(name)s',\n"
                        "    stimOut=params,\n"
                        "    dataOut=['n','all_mean','all_std', 'all_raw'])\n")
                buff.writeIndentedLines(code % self.params)
            if saveCSV:
                code = ("%(name)s.saveAsText(filename + '%(name)s.csv', "
                        "delim=',',\n"
                        "    stimOut=params,\n"
                        "    dataOut=['n','all_mean','all_std', 'all_raw'])\n")
                buff.writeIndentedLines(code % self.params)

    def writeLoopEndCodeJS(self, buff):
        # Just within the loop advance data line if loop is whole trials
<<<<<<< HEAD
        pass # to do
=======
        code = ("\nfunction {params[name]}LoopEnd() {{\n"
                "  // get names of stimulus parameters\n"
                "  if (psychoJS.isEmpty({params[name]}.trialList)) {{ // XXX equiv of : in ([], [None], None)\n"
                "    params = [];\n"
                "  }}\n"
                "  else {{\n"
                "    params = Object.keys({params[name]}.trialList[0]);\n"
                "  }}\n\n"
                "  // save data for this loop\n"
                "  thisExp.save({{stimOut: params, dataOut: ['n','all_mean','all_std', 'all_raw']}});\n"
                "  return psychoJS.NEXT;\n"
                "  }}\n"
                .format(params=self.params))
        buff.writeIndentedLines(code)
>>>>>>> 0584de98
        
    def getType(self):
        return 'TrialHandler'


class StairHandler(object):
    """A staircase experimental control object.
    """

    def __init__(self, exp, name, nReps='50', startVal='', nReversals='',
                 nUp=1, nDown=3, minVal=0, maxVal=1,
                 stepSizes='[4,4,2,2,1]', stepType='db', endPoints=(0, 1),
                 isTrials=True):
        """
        @param name: name of the loop e.g. trials
        @type name: string
        @param nReps: number of reps (for all conditions)
        @type nReps:int
        """
        super(StairHandler, self).__init__()
        self.type = 'StairHandler'
        self.exp = exp
        self.order = ['name']  # make name come first (others don't matter)
        self.children = []
        self.params = {}
        self.params['name'] = Param(
            name, valType='code',
            hint=_translate("Name of this loop"),
            label=_localized['Name'])
        self.params['nReps'] = Param(
            nReps, valType='code',
            label=_localized['nReps'],
            hint=_translate("(Minimum) number of trials in the staircase"))
        self.params['start value'] = Param(
            startVal, valType='code',
            label=_localized['start value'],
            hint=_translate("The initial value of the parameter"))
        self.params['max value'] = Param(
            maxVal, valType='code',
            label=_localized['max value'],
            hint=_translate("The maximum value the parameter can take"))
        self.params['min value'] = Param(
            minVal, valType='code',
            label=_localized['min value'],
            hint=_translate("The minimum value the parameter can take"))
        self.params['step sizes'] = Param(
            stepSizes, valType='code',
            label=_localized['step sizes'],
            hint=_translate("The size of the jump at each step (can change"
                            " on each 'reversal')"))
        self.params['step type'] = Param(
            stepType, valType='str', allowedVals=['lin', 'log', 'db'],
            label=_localized['step type'],
            hint=_translate("The units of the step size (e.g. 'linear' will"
                            " add/subtract that value each step, whereas "
                            "'log' will ad that many log units)"))
        self.params['N up'] = Param(
            nUp, valType='code',
            label=_localized['N up'],
            hint=_translate("The number of 'incorrect' answers before the "
                            "value goes up"))
        self.params['N down'] = Param(
            nDown, valType='code',
            label=_localized['N down'],
            hint=_translate("The number of 'correct' answers before the "
                            "value goes down"))
        self.params['N reversals'] = Param(
            nReversals, valType='code',
            label=_localized['N reversals'],
            hint=_translate("Minimum number of times the staircase must "
                            "change direction before ending"))
        # these two are really just for making the dialog easier (they won't
        # be used to generate code)
        self.params['loopType'] = Param(
            'staircase', valType='str',
            allowedVals=['random', 'sequential', 'fullRandom', 'staircase',
                         'interleaved staircases'],
            label=_localized['loopType'],
            hint=_translate("How should the next trial value(s) be chosen?"))
        # NB this is added for the sake of the loop properties dialog
        self.params['endPoints'] = Param(
            list(endPoints), valType='num',
            label=_localized['endPoints'],
            hint=_translate('Where to loop from and to (see values currently'
                            ' shown in the flow view)'))
        self.params['isTrials'] = Param(
            isTrials, valType='bool', updates=None, allowedUpdates=None,
            label=_localized["Is trials"],
            hint=_translate("Indicates that this loop generates TRIALS, "
                            "rather than BLOCKS of trials or stimuli within"
                            " a trial. It alters how data files are output"))

    def writeInitCode(self, buff):
        # not needed - initialise the staircase only when needed
        pass

    def writeResourcesCodeJS(self, buff):
        pass  # no resources needed for staircase

    def writeLoopStartCode(self, buff):
        # create the staircase
        # also a 'thisName' for use in "for thisTrial in trials:"
        makeLoopIndex = self.exp.namespace.makeLoopIndex
        self.thisName = makeLoopIndex(self.params['name'].val)
        if self.params['N reversals'].val in ("", None, 'None'):
            self.params['N reversals'].val = '0'
        # write the code
        code = ('\n# --------Prepare to start Staircase "%(name)s" --------\n'
                "# set up handler to look after next chosen value etc\n"
                "%(name)s = data.StairHandler(startVal=%(start value)s, extraInfo=expInfo,\n"
                "    stepSizes=%(step sizes)s, stepType=%(step type)s,\n"
                "    nReversals=%(N reversals)s, nTrials=%(nReps)s, \n"
                "    nUp=%(N up)s, nDown=%(N down)s,\n"
                "    minVal=%(min value)s, maxVal=%(max value)s,\n"
                "    originPath=-1, name='%(name)s')\n"
                "thisExp.addLoop(%(name)s)  # add the loop to the experiment")
        buff.writeIndentedLines(code % self.params)
        code = "level = %s = %s  # initialise some vals\n"
        buff.writeIndented(code % (self.thisName, self.params['start value']))
        # then run the trials
        # work out a name for e.g. thisTrial in trials:
        code = "\nfor %s in %s:\n"
        buff.writeIndentedLines(code % (self.thisName, self.params['name']))
        buff.setIndentLevel(1, relative=True)
        buff.writeIndented("currentLoop = %s\n" % self.params['name'])
        buff.writeIndented("level = %s\n" % self.thisName)

    def writeLoopEndCode(self, buff):
        # Just within the loop advance data line if loop is whole trials
        if self.params['isTrials'].val == True:
            buff.writeIndentedLines("thisExp.nextEntry()\n\n")
        # end of the loop. dedent
        buff.setIndentLevel(-1, relative=True)
        buff.writeIndented("# staircase completed\n")
        buff.writeIndented("\n")
        # save data
        if self.params['isTrials'].val == True:
            if self.exp.settings.params['Save excel file'].val:
                code = ("%(name)s.saveAsExcel(filename + '.xlsx',"
                        " sheetName='%(name)s')\n")
                buff.writeIndented(code % self.params)
            if self.exp.settings.params['Save csv file'].val:
                code = ("%(name)s.saveAsText(filename + "
                        "'%(name)s.csv', delim=',')\n")
                buff.writeIndented(code % self.params)

    def getType(self):
        return 'StairHandler'


class MultiStairHandler(object):
    """To handle multiple interleaved staircases
    """

    def __init__(self, exp, name, nReps='50', stairType='simple',
                 switchStairs='random',
                 conditions=(), conditionsFile='', endPoints=(0, 1),
                 isTrials=True):
        """
        @param name: name of the loop e.g. trials
        @type name: string
        @param nReps: number of reps (for all conditions)
        @type nReps:int
        """
        super(MultiStairHandler, self).__init__()
        self.type = 'MultiStairHandler'
        self.exp = exp
        self.order = ['name']  # make name come first
        self.params = {}
        self.params['name'] = Param(
            name, valType='code',
            label=_localized['Name'],
            hint=_translate("Name of this loop"))
        self.params['nReps'] = Param(
            nReps, valType='code',
            label=_localized['nReps'],
            hint=_translate("(Minimum) number of trials in *each* staircase"))
        self.params['stairType'] = Param(
            stairType, valType='str',
            allowedVals=['simple', 'QUEST', 'quest'],
            label=_localized['stairType'],
            hint=_translate("How to select the next staircase to run"))
        self.params['switchMethod'] = Param(
            switchStairs, valType='str',
            allowedVals=['random', 'sequential', 'fullRandom'],
            label=_localized['switchMethod'],
            hint=_translate("How to select the next staircase to run"))
        # these two are really just for making the dialog easier (they won't
        # be used to generate code)
        self.params['loopType'] = Param(
            'staircase', valType='str',
            allowedVals=['random', 'sequential', 'fullRandom', 'staircase',
                         'interleaved staircases'],
            label=_localized['loopType'],
            hint=_translate("How should the next trial value(s) be chosen?"))
        self.params['endPoints'] = Param(
            list(endPoints), valType='num',
            label=_localized['endPoints'],
            hint=_translate('Where to loop from and to (see values currently'
                            ' shown in the flow view)'))
        self.params['conditions'] = Param(
            list(conditions), valType='str', updates=None,
            allowedUpdates=None,
            label=_localized['conditions'],
            hint=_translate("A list of dictionaries describing the "
                            "differences between each staircase"))
        self.params['conditionsFile'] = Param(
            conditionsFile, valType='str', updates=None, allowedUpdates=None,
            label=_localized['conditions'],
            hint=_translate("An xlsx or csv file specifying the parameters "
                            "for each condition"))
        self.params['isTrials'] = Param(
            isTrials, valType='bool', updates=None, allowedUpdates=None,
            label=_localized["Is trials"],
            hint=_translate("Indicates that this loop generates TRIALS, "
                            "rather than BLOCKS of trials or stimuli within "
                            "a trial. It alters how data files are output"))
        pass  # don't initialise at start of exp, create when needed

    def writeResourcesCodeJS(self, buff):
        buff.writeIndented("resourceManager.addResource({});"
                           .format(self.params["conditionsFile"]))

    def writeLoopStartCode(self, buff):
        # create a 'thisName' for use in "for thisTrial in trials:"
        makeLoopIndex = self.exp.namespace.makeLoopIndex
        self.thisName = makeLoopIndex(self.params['name'].val)
        # create the MultistairHander
        code = ("\n# set up handler to look after randomisation of trials etc\n"
                "conditions = data.importConditions(%(conditionsFile)s)\n"
                "%(name)s = data.MultiStairHandler(stairType=%(stairType)s, "
                "name='%(name)s',\n"
                "    nTrials=%(nReps)s,\n"
                "    conditions=conditions,\n"
                "    originPath=-1)\n"
                "thisExp.addLoop(%(name)s)  # add the loop to the experiment\n"
                "# initialise values for first condition\n"
                "level = %(name)s._nextIntensity  # initialise some vals\n"
                "condition = %(name)s.currentStaircase.condition\n"
                # start the loop:
                "\nfor level, condition in %(name)s:\n")
        buff.writeIndentedLines(code % self.params)

        buff.setIndentLevel(1, relative=True)
        buff.writeIndented("currentLoop = %(name)s\n" % (self.params))
        # uncluttered namespace
        if not self.exp.prefsBuilder['unclutteredNamespace']:
            code = ("# abbreviate parameter names if possible (e.g. "
                    "rgb=condition.rgb)\n"
                    "for paramName in condition.keys():\n"
                    "    exec(paramName + '= condition[paramName]')\n")
            buff.writeIndentedLines(code)

    def writeLoopEndCode(self, buff):
        # Just within the loop advance data line if loop is whole trials
        if self.params['isTrials'].val == True:
            buff.writeIndentedLines("thisExp.nextEntry()\n\n")
        # end of the loop. dedent
        buff.setIndentLevel(-1, relative=True)
        buff.writeIndented("# all staircases completed\n")
        buff.writeIndented("\n")
        # save data
        if self.params['isTrials'].val == True:
            if self.exp.settings.params['Save excel file'].val:
                code = "%(name)s.saveAsExcel(filename + '.xlsx')\n"
                buff.writeIndented(code % self.params)
            if self.exp.settings.params['Save csv file'].val:
                code = ("%(name)s.saveAsText(filename + '%(name)s.csv', "
                        "delim=',')\n")
                buff.writeIndented(code % self.params)

    def getType(self):
        return 'MultiStairHandler'

    def writeInitCode(self, buff):
        # not needed - initialise the staircase only when needed
        pass


class LoopInitiator(object):
    """A simple class for inserting into the flow.
    This is created automatically when the loop is created"""

    def __init__(self, loop):
        super(LoopInitiator, self).__init__()
        self.loop = loop
        self.exp = loop.exp
        loop.initiator = self

    def getType(self):
        return 'LoopInitiator'

    def writeResourcesCodeJS(self, buff):
        self.loop.writeResourcesCodeJS(buff)

    def writeInitCode(self, buff):
        self.loop.writeInitCode(buff)

    def writeInitCodeJS(self, buff):
        self.loop.writeInitCodeJS(buff)
        
    def writeMainCode(self, buff):
        self.loop.writeLoopStartCode(buff)
        # we are now the inner-most loop
        self.exp.flow._loopList.append(self.loop)

    def writeMainCodeJS(self, buff):
        self.loop.writeLoopStartCodeJS(buff)
        # we are now the inner-most loop
        self.exp.flow._loopList.append(self.loop)
<<<<<<< HEAD
        
    def getType(self):
        return 'LoopInitiator'
=======
>>>>>>> 0584de98

    def writeExperimentEndCode(self, buff):  # not needed
        pass


class LoopTerminator(object):
    """A simple class for inserting into the flow.
    This is created automatically when the loop is created"""

    def __init__(self, loop):
        super(LoopTerminator, self).__init__()
        self.loop = loop
        self.exp = loop.exp
        loop.terminator = self

    def getType(self):
        return 'LoopTerminator'

    def writeInitCode(self, buff):
        pass

    def writeMainCode(self, buff):
        self.loop.writeLoopEndCode(buff)
        # _loopList[-1] will now be the inner-most loop
        self.exp.flow._loopList.remove(self.loop)

    def writeMainCodeJS(self, buff):
        self.loop.writeLoopEndCodeJS(buff)
        # _loopList[-1] will now be the inner-most loop
        self.exp.flow._loopList.remove(self.loop)
<<<<<<< HEAD
        
    def getType(self):
        return 'LoopTerminator'
=======
>>>>>>> 0584de98

    def writeExperimentEndCode(self, buff):  # not needed
        pass


class Flow(list):
    """The flow of the experiment is a list of L{Routine}s, L{LoopInitiator}s
    and L{LoopTerminator}s, that will define the order in which events occur
    """

    def __init__(self, exp):
        list.__init__(self)
        self.exp = exp
        self._currentRoutine = None
        self._loopList = []  # will be used while we write the code

    @property
    def loopDict(self):
        """Creates a tree of the Flow:
        {entry:object, children:list, parent:object}
        :return:
        """
        loopDict = {}
        currentList = []
        loopStack = [currentList]
        for thisEntry in self:
            if thisEntry.getType() == 'LoopInitiator':
                currentList.append(thisEntry.loop) # this loop is child of current
                loopDict[thisEntry.loop] = []  # and is (current) empty list awaiting children
                currentList = loopDict[thisEntry.loop]
                loopStack.append(thisEntry.loop)  # update the list of loops (for depth)
            elif thisEntry.getType() == 'LoopTerminator':
                loopStack.pop()
                currentList = loopStack[-1]
            else:
                # routines should be added to current
                currentList.append(thisEntry)
        return loopDict

    def __repr__(self):
        return "psychopy.experiment.Flow(%s)" % (str(list(self)))

    def addLoop(self, loop, startPos, endPos):
        """Adds initiator and terminator objects for the loop
        into the Flow list"""
        self.insert(int(endPos), LoopTerminator(loop))
        self.insert(int(startPos), LoopInitiator(loop))
        self.exp.requirePsychopyLibs(['data'])  # needed for TrialHandlers etc

    def addRoutine(self, newRoutine, pos):
        """Adds the routine to the Flow list"""
        self.insert(int(pos), newRoutine)

    def removeComponent(self, component, id=None):
        """Removes a Loop, LoopTerminator or Routine from the flow

        For a Loop (or initiator or terminator) to be deleted we can simply
        remove the object using normal list syntax. For a Routine there may
        be more than one instance in the Flow, so either choose which one
        by specifying the id, or all instances will be removed (suitable if
        the Routine has been deleted).
        """
        if component.getType() in ['LoopInitiator', 'LoopTerminator']:
            component = component.loop  # and then continue to do the next
        handlers = ('StairHandler', 'TrialHandler', 'MultiStairHandler')
        if component.getType() in handlers:
            # we need to remove the loop's termination points
            toBeRemoved = []
            for comp in self:
                # bad to change the contents of self when looping through self
                if comp.getType() in ['LoopInitiator', 'LoopTerminator']:
                    if comp.loop == component:
                        # self.remove(comp) --> skips over loop terminator if
                        # its an empty loop
                        toBeRemoved.append(comp)
            for comp in toBeRemoved:
                self.remove(comp)
        elif component.getType() == 'Routine':
            if id is None:
                # a Routine may come up multiple times - remove them all
                # self.remove(component)  # cant do this - two empty routines
                # (with diff names) look the same to list comparison
                toBeRemoved = []
                for id, compInFlow in enumerate(self):
                    if (hasattr(compInFlow, 'name') and
                            component.name == compInFlow.name):
                        toBeRemoved.append(id)
                # need to delete from the end backwards or the order changes
                toBeRemoved.reverse()
                for id in toBeRemoved:
                    del self[id]
            else:
                # just delete the single entry we were given (e.g. from
                # right-click in GUI)
                del self[id]

    def _dubiousConstantUpdates(self, component):
        """Return a list of fields in component that are set to be constant
        but seem intended to be dynamic. Some code fields are constant, and
        some denoted as code by $ are constant.
        """
        warnings = []
        # treat expInfo as likely to be constant; also treat its keys as
        # constant because its handy to make a short-cut in code:
        # exec(key+'=expInfo[key]')
        expInfo = eval(self.exp.settings.params['Experiment info'].val)
        keywords = self.exp.namespace.nonUserBuilder[:]
        keywords.extend(['expInfo'] + expInfo.keys())
        reserved = set(keywords).difference({'random', 'rand'})
        for key in component.params:
            field = component.params[key]
            if (not hasattr(field, 'val') or
                    not isinstance(field.val, basestring)):
                continue  # continue == no problem, no warning
            if not (field.allowedUpdates and
                    isinstance(field.allowedUpdates, list) and
                    len(field.allowedUpdates) and
                    field.updates == 'constant'):
                continue
            # now have only non-empty, possibly-code, and 'constant' updating
            if field.valType == 'str':
                if not bool(_unescapedDollarSign_re.search(field.val)):
                    continue
                code = getCodeFromParamStr(field.val)
            elif field.valType == 'code':
                code = field.val
            else:
                continue
            # get var names in the code; no names == constant
            try:
                names = compile(code, '', 'eval').co_names
            except SyntaxError:
                continue
            # ignore reserved words:
            if not set(names).difference(reserved):
                continue
            warnings.append((field, key))
        return warnings or [(None, None)]

    def _prescreenValues(self):
        # pre-screen and warn about some conditions in component values:
        trailingWhitespace = []
        constWarnings = []
        for entry in self:
            # NB each entry is a routine or LoopInitiator/Terminator
            if not isinstance(entry, Routine):
                continue
            for component in entry:
                # detect and strip trailing whitespace (can cause problems):
                for key in component.params:
                    field = component.params[key]
                    if not hasattr(field, 'label'):
                        continue  # no problem, no warning
                    if (field.label.lower() == 'text' or
                            not field.valType in ('str', 'code')):
                        continue
                    if (isinstance(field.val, basestring) and
                            field.val != field.val.strip()):
                        trailingWhitespace.append(
                            (field.val, key, component, entry))
                        field.val = field.val.strip()
                # detect 'constant update' fields that seem intended to be
                # dynamic:
                for field, key in self._dubiousConstantUpdates(component):
                    if field:
                        constWarnings.append(
                            (field.val, key, component, entry))
        if trailingWhitespace:
            warnings = []
            msg = '"%s", in Routine %s (%s: %s)'
            for field, key, component, routine in trailingWhitespace:
                vals = (field, routine.params['name'],
                        component.params['name'], key.capitalize())
                warnings.append(msg % vals)
            print('Note: Trailing white-space removed:\n ', end='')
            # non-redundant, order unknown
            print('\n  '.join(list(set(warnings))))
        if constWarnings:
            warnings = []
            msg = '"%s", in Routine %s (%s: %s)'
            for field, key, component, routine in constWarnings:
                vals = (field, routine.params['name'],
                        component.params['name'], key.capitalize())
                warnings.append(msg % vals)
            print('Note: Dynamic code seems intended but updating '
                  'is "constant":\n ', end='')
            # non-redundant, order unknown
            print('\n  '.join(list(set(warnings))))

    def writeStartCode(self, script):
        """Write the code that comes before the Window is created
        """
        script.writeIndentedLines("\n# Start Code - component code to be "
                                  "run before the window creation\n")
        for entry in self:
            # NB each entry is a routine or LoopInitiator/Terminator
            self._currentRoutine = entry
            # very few components need writeStartCode:
            if hasattr(entry, 'writeStartCode'):
                entry.writeStartCode(script)

    def writeResourcesCodeJS(self, script):
        """For JS we need to create a function to fetch all resources needed
        by each loop
        """
        startResources = """\nfunction setupResources() {{"""
        script.writeIndentedLines(startResources.format())
        script.setIndentLevel(1, relative=True)
        # ask each Routine/Loop to insert what it needs
        for entry in self:
            if hasattr(entry, 'writeResourcesCodeJS'):
                entry.writeResourcesCodeJS(script)
        #
        endResources = ("// then add that scheduler to the resource manager\n"
                        "resourceManager.scheduleResources(resourceScheduler);\n"
                        "return NEXT;")
        script.writeIndentedLines(endResources)
        script.setIndentLevel(-1, relative=True)
        script.writeIndentedLines("}\n")

    def writeBody(self, script):
        """Write the rest of the code
        """
        # writeStartCode and writeInitCode:
        for entry in self:
            # NB each entry is a routine or LoopInitiator/Terminator
            self._currentRoutine = entry
            entry.writeInitCode(script)
        # create clocks (after initialising stimuli)
        code = ("\n# Create some handy timers\n"
                "globalClock = psychoJS.core.Clock()  # to track the "
                "time since experiment started\n"
                "routineTimer = psychoJS.core.CountdownTimer()  # to "
                "track time remaining of each (non-slip) routine \n")
        script.writeIndentedLines(code)
        # run-time code
        for entry in self:
            self._currentRoutine = entry
            entry.writeMainCode(script)
        # tear-down code (very few components need this)
        for entry in self:
            self._currentRoutine = entry
            entry.writeExperimentEndCode(script)


    def writeBodyJS(self, script):
        """Initialise each component and then write the per-frame code too
        """
<<<<<<< HEAD
        # initialise the components for all Routines in a single function
        script.writeIndentedLines("\nfunction experimentInit() {")
        script.setIndentLevel(1, relative=True)
=======
>>>>>>> 0584de98

        tree = []

        # Then on the flow we need only the Loop Init/terminate
        for entry in self:
<<<<<<< HEAD
            # NB each entry is a routine or LoopInitiator/Terminator
            self._currentRoutine = entry
            if hasattr(entry, 'writeInitCodeJS'):
                entry.writeInitCodeJS(script)

        # create globalClock etc
        code = ("\n// Create some handy timers\n"
                "globalClock = new psychoJS.core.Clock();"
                "  // to track the time since experiment started\n"
                "routineTimer = new psychoJS.core.CountdownTimer();"
                "  // to track time remaining of each (non-slip) routine\n"
                "\nreturn psychoJS.NEXT;"
=======
            if entry.getType() in ['LoopInitiator', 'LoopTerminator']:
                entry.writeMainCodeJS(script)  # will either be function trialsBegin() or trialsEnd()


        # write the run function
        script.writeIndentedLines("\nfunction run() {\n")
        script.setIndentLevel(+1, relative=True)

        # handle email for error messages
        if self.exp.settings.params['email'].val:
            code = ("// If there is an error, we should inform the participant and email the experimenter\n"
                    "// note: we use window.onerror rather than a try/catch as the latter\n"
                    "// do not handle so well exceptions thrown asynchronously\n"
                    "/*window.onerror = function(message, source, lineno, colno, error) {\n"
                    "  console.error(error);\n"
                    "  psychoJS.gui.dialog({'error' : error});\n"
                    "  //psychoJS.core.sendErrorToExperimenter(exception);\n"
                    "  return true;\n"
                    "}*/\n")
            script.writeIndentedLines(code)

        code = ("// init psychoJS and set up OpenGL Canvas\n"
                "setupWin();\n"
                "psychoJS.init(win);\n"
                "\n"
                "// main scheduler\n"
                "scheduler = new psychoJS.Scheduler();\n"
                "\n"
                "// Store info about the experiment session\n"
                "expName = 'stroop';  // from the Builder filename that created this script\n"
                "expInfo = {'participant':'', 'session':'01'};\n"
                "\n"
                "// set up experiment\n"
                "scheduler.add(setupExperiment);\n"
                "scheduler.add(psychoJS.setupCallbacks);\n"
                "\n"
                "// register all available resources and download them\n"
                "resourceScheduler = new psychoJS.Scheduler();\n"
                "resourceScheduler.add(registerResources);\n"
                "resourceScheduler.add(downloadResources);\n"
                "// asynchronous approach: the resource scheduler is run in parallel to the main one\n"
                "scheduler.add(function() { resourceScheduler.start(win); });\n"
>>>>>>> 0584de98
                )
        script.writeIndentedLines(code)
        code = (
            "\n// dialog box\n"
            "scheduler.add(psychoJS.gui.DlgFromDict({dictionary:expInfo, title:expName}));\n"
            "\n"
            "dialogOKScheduler = new psychoJS.Scheduler();\n"
            "dialogCancelScheduler = new psychoJS.Scheduler();\n"
            "scheduler.addConditionalBranches(function() "
            "{ return psychoJS.gui.dialogComponent.button === 'OK'; }, dialogOKScheduler, dialogCancelScheduler);\n"
            "\n"
            "// dialogOKScheduler gets run if the participants presses OK\n"
            "dialogOKScheduler.add(updateInfo); // add timeStamp\n"
            "dialogOKScheduler.add(experimentInit);"
        )
        script.writeIndentedLines(code)
        # add the code for each routine
        loopStack = []
        for thisEntry in self:

            if thisEntry.getType() == 'LoopInitiator':
                code = ("dialogOKScheduler.add(setup{name});\n"
                        "{name}Scheduler = new psychoJS.Scheduler();\n"
                        "dialogOKScheduler.add({name}Scheduler);\n"
                        .format(name=thisEntry.loop.params['name']))

                loopStack.append(thisEntry.loop)
            elif thisEntry.getType() == 'LoopTerminator':
                code = ""
                loopStack.append(thisEntry.loop)
            elif len(loopStack) == 0:  # if we're inside a loop then the loop should handle it instead
                code = ("dialogOKScheduler.add({params[name]}RoutineBegin);\n"
                        "dialogOKScheduler.add({params[name]}RoutineEachFrame);\n"
                        "dialogOKScheduler.add({params[name]}RoutineEnd);\n"
                        .format(params=thisEntry.params))
            else:  # a Routine contained within a loop should have no associated code
                code = ""
            script.writeIndentedLines(code)
        code = ("\n// quit if user presses Cancel in dialog box:\n"
                "dialogCancelScheduler.add(quitpsychoJS);\n"
                "\nscheduler.start(win);\n"
                "}\n")
        script.writeIndentedLines(code)


class Routine(list):
    """
    A Routine determines a single sequence of events, such
    as the presentation of trial. Multiple Routines might be
    used to comprise an Experiment (e.g. one for presenting
    instructions, one for trials, one for debriefing subjects).

    In practice a Routine is simply a python list of Components,
    each of which knows when it starts and stops.
    """

    def __init__(self, name, exp, components=()):
        super(Routine, self).__init__()
        self.params = {'name': name}
        self.name = name
        self.exp = exp
        self._clockName = None  # for scripts e.g. "t = trialClock.GetTime()"
        self.type = 'Routine'
        list.__init__(self, list(components))

    def __repr__(self):
        _rep = "psychopy.experiment.Routine(name='%s', exp=%s, components=%s)"
        return _rep % (self.name, self.exp, str(list(self)))

    @property
    def name(self):
        return self.params['name']
    @name.setter
    def name(self, name):
        self.params['name'] = name

    def addComponent(self, component):
        """Add a component to the end of the routine"""
        self.append(component)

    def removeComponent(self, component):
        """Remove a component from the end of the routine"""
        name = component.params['name']
        self.remove(component)
        # check if the component was using any Static Components for updates
        for thisParamName, thisParam in component.params.items():
            if (hasattr(thisParam, 'updates') and
                    thisParam.updates and
                    'during:' in thisParam.updates):
                # remove the part that says 'during'
                updates = thisParam.updates.split(': ')[1]
                routine, static = updates.split('.')
                comp = self.exp.routines[routine].getComponentFromName(static)
                comp.remComponentUpdate(routine, name, thisParamName)

    def getStatics(self):
        """Return a list of Static components
        """
        statics = []
        for comp in self:
            if comp.type == 'Static':
                statics.append(comp)
        return statics

    def writeStartCode(self, buff):
        """This is start of the *experiment* (before window is created)
        """
        # few components will have this
        for thisCompon in self:
            # check just in case; try to ensure backwards compatibility _base
            if hasattr(thisCompon, 'writeStartCode'):
                thisCompon.writeStartCode(buff)

    def writeStartCodeJS(self, buff):
        """This is start of the *experiment*
        """
        # few components will have this
        for thisCompon in self:
            # check just in case; try to ensure backwards compatibility _base
            if hasattr(thisCompon, 'writeStartCodeJS'):
                thisCompon.writeStartCodeJS(buff)

    def writeInitCode(self, buff):
        code = '\n# Initialize components for Routine "%s"\n'
        buff.writeIndentedLines(code % self.name)
        self._clockName = self.name + "Clock"
        buff.writeIndented('%s = core.Clock()\n' % self._clockName)
        for thisCompon in self:
            thisCompon.writeInitCode(buff)

    def writeInitCodeJS(self, buff):
        code = '\n// Initialize components for Routine "%s"\n'
        buff.writeIndentedLines(code % self.name)
        self._clockName = self.name + "Clock"
        buff.writeIndented('%s = new core.Clock();\n' % self._clockName)
        for thisCompon in self:
            if hasattr(thisCompon, 'writeInitCodeJS'):
                thisCompon.writeInitCodeJS(buff)

    def writeResourcesCodeJS(self, buff):
        buff.writeIndented("// <<maybe need to load images for {}?>>\n"
                           .format(self.name))

    def writeMainCode(self, buff):
        """This defines the code for the frames of a single routine
        """
        # create the frame loop for this routine
        code = ('\n# ------Prepare to start Routine "%s"-------\n'
                't = 0\n'
                '%s.reset()  # clock\n'
                'frameN = -1\n'
                'continueRoutine = True\n')
        buff.writeIndentedLines(code % (self.name, self._clockName))
        # can we use non-slip timing?
        maxTime, useNonSlip = self.getMaxTime()
        if useNonSlip:
            buff.writeIndented('routineTimer.add(%f)\n' % (maxTime))

        code = "# update component parameters for each repeat\n"
        buff.writeIndentedLines(code)
        # This is the beginning of the routine, before the loop starts
        for event in self:
            event.writeRoutineStartCode(buff)

        code = '# keep track of which components have finished\n'
        buff.writeIndentedLines(code)
        compStr = ', '.join([c.params['name'].val for c in self
                             if 'startType' in c.params])
        buff.writeIndented('%sComponents = [%s]\n' % (self.name, compStr))
        code = ("for thisComponent in %sComponents:\n"
                "    if hasattr(thisComponent, 'status'):\n"
                "        thisComponent.status = NOT_STARTED\n"
                '\n# -------Start Routine "%s"-------\n')
        buff.writeIndentedLines(code % (self.name, self.name))
        if useNonSlip:
            code = 'while continueRoutine and routineTimer.getTime() > 0:\n'
        else:
            code = 'while continueRoutine:\n'
        buff.writeIndented(code)

        buff.setIndentLevel(1, True)
        # on each frame
        code = ('# get current time\n'
                't = %s.getTime()\n'
                'frameN = frameN + 1  # number of completed frames '
                '(so 0 is the first frame)\n')
        buff.writeIndentedLines(code % self._clockName)

        # write the code for each component during frame
        buff.writeIndentedLines('# update/draw components on each frame\n')
        # just 'normal' components
        for event in self:
            if event.type == 'Static':
                continue  # we'll do those later
            event.writeFrameCode(buff)
        # update static component code last
        for event in self.getStatics():
            event.writeFrameCode(buff)

        # are we done yet?
        code = (
            '\n# check if all components have finished\n'
            'if not continueRoutine:  # a component has requested a '
            'forced-end of Routine\n'
            '    break\n'
            'continueRoutine = False  # will revert to True if at least '
            'one component still running\n'
            'for thisComponent in %sComponents:\n'
            '    if hasattr(thisComponent, "status") and '
            'thisComponent.status != FINISHED:\n'
            '        continueRoutine = True\n'
            '        break  # at least one component has not yet finished\n')
        buff.writeIndentedLines(code % self.name)

        # allow subject to quit via Esc key?
        if self.exp.settings.params['Enable Escape'].val:
            code = ('\n# check for quit (the Esc key)\n'
                    'if endExpNow or event.getKeys(keyList=["escape"]):\n'
                    '    core.quit()\n')
            buff.writeIndentedLines(code)
        # update screen
        code = ('\n# refresh the screen\n'
                "if continueRoutine:  # don't flip if this routine is over "
                "or we'll get a blank screen\n"
                '    win.flip()\n')
        buff.writeIndentedLines(code)

        # that's done decrement indent to end loop
        buff.setIndentLevel(-1, True)

        # write the code for each component for the end of the routine
        code = ('\n# -------Ending Routine "%s"-------\n'
                'for thisComponent in %sComponents:\n'
                '    if hasattr(thisComponent, "setAutoDraw"):\n'
                '        thisComponent.setAutoDraw(False)\n')
        buff.writeIndentedLines(code % (self.name, self.name))
        for event in self:
            event.writeRoutineEndCode(buff)

        # reset routineTimer at the *very end* of all non-nonSlip routines
        if not useNonSlip:
            code = ('# the Routine "%s" was not non-slip safe, so reset '
                    'the non-slip timer\n'
                    'routineTimer.reset()\n')
            buff.writeIndentedLines(code % self.name)


    def writeRoutineBeginCodeJS(self, buff):

        # create the frame loop for this routine
        code = ("\nfunction {0}RoutineBegin() {{\n")
        buff.writeIndentedLines(code.format(self.name))
        buff.setIndentLevel(1, relative=True)
        code = ("//------Prepare to start Routine '{0}'-------\n"
                "t = 0;\n"
                "{0}Clock.reset(); // clock\n"
                "frameN = -1;\n"
                )
        # can we use non-slip timing?
        maxTime, useNonSlip = self.getMaxTime()
        if useNonSlip:
            buff.writeIndented('routineTimer.add(%f)\n' % (maxTime))

        code = "// update component parameters for each repeat\n"
        buff.writeIndentedLines(code)
        # This is the beginning of the routine, before the loop starts
        for thisCompon in self:
            if "PsychoJS" in thisCompon.targets:
                thisCompon.writeRoutineStartCodeJS(buff)

        code = ("// keep track of which components have finished\n"
                "{0}Components = [];\n").format(self.name)
        buff.writeIndentedLines(code)
        for thisCompon in self:
            if ('startType' in thisCompon.params
                    and "PsychoJS" in thisCompon.targets):
                code = "{}Components.push({});\n".format(
                    self.name, thisCompon.params['name'])
                buff.writeIndentedLines(code)
        code = ("for(var i = 0; i < {name}Components.length; ++i) {{\n"
<<<<<<< HEAD
			"  thisComponent = {name}Components[i];\n"
			"  if ('status' in thisComponent) {{\n"
			"    thisComponent.status = psychoJS.NOT_STARTED;\n"
			"  }}\n"
			"\nreturn psychoJS.NEXT;\n"
			"}}\n"
=======
                "  thisComponent = {name}Components[i];\n"
                "  if ('status' in thisComponent) {{\n"
                "    thisComponent.status = psychoJS.NOT_STARTED;\n"
                "  }}\n"
                "\nreturn psychoJS.NEXT;\n"
                "}}\n"
>>>>>>> 0584de98
                .format(name=self.name))
        buff.writeIndentedLines(code)
                
        buff.setIndentLevel(-1, relative=True)
        buff.writeIndentedLines("}\n")

    def writeEachFrameCodeJS(self, buff):
        # can we use non-slip timing?
        maxTime, useNonSlip = self.getMaxTime()
        if useNonSlip:
            buff.writeIndented('routineTimer.add(%f)\n' % (maxTime))
            
        # write code for each frame
        code = ("\nfunction {0}RoutineEachFrame() {{\n")
        buff.writeIndentedLines(code.format(self.name))
        buff.setIndentLevel(1, relative=True)
        code = ("//------Loop for each frame of Routine '{0}'-------\n"
                "continueRoutine = true;\n // until we're told otherwise"
                "\n// get current time\n"
                "t = {0}Clock.getTime();\n"
                "frameN = frameN + 1;"
                "// number of completed frames (so 0 is the first frame)\n"
                )
        buff.writeIndentedLines(code.format(self.name))
        # write the code for each component during frame
        buff.writeIndentedLines('// update/draw components on each frame\n')
        # just 'normal' components
        for comp in self:
            if ("PsychoJS" in comp.targets and comp.type != 'Static'):
                comp.writeFrameCodeJS(buff)
        # update static component code last
        for comp in self.getStatics():
            if "PsychoJS" in comp.targets:
                comp.writeFrameCodeJS(buff)

        # are we done yet?
        code = ("\n// check if the Routine should terminate\n"
                "if (!continueRoutine) {{"
                "  // a component has requested a forced-end of Routine\n"
                "  return psychoJS.NEXT;\n"
                "}}\n"
                "continueRoutine = false;"
                "// reverts to True if at least one component still running\n"
                "for(var i = 0; i < {0}Components.length; ++i) {{\n"
                "  thisComponent = {0}Components[i];\n"
                "  if ('status' in thisComponent && thisComponent.status != psychoJS.FINISHED) {{\n"
                "    continueRoutine = true;\n"
                "    break;\n"
                "  }}\n"
                "}}\n"
                "// check for quit (the Esc key)\n"
                "if (endExpNow || event.getKeys({{keyList:['escape']}}).length > 0) {{\n"
                "  psychoJS.core.quit('The <Escape> key was pressed. Goodbye!');\n"
                "}}\n")
        buff.writeIndentedLines(code.format(self.name))

        buff.writeIndentedLines("\n// refresh the screen if continuing\n")
        if useNonSlip:
            buff.writeIndentedLines("if (continueRoutine "
                                    "&& routineTimer.getTime() > 0) {")
        else:
            buff.writeIndentedLines("if (continueRoutine) {")
        code = ("  return psychoJS.FLIP_REPEAT;\n"
                "}\n"
                "else {\n"
                "  return psychoJS.NEXT;\n"
                "}\n")
        buff.writeIndentedLines(code)

        buff.setIndentLevel(-1, relative=True)
        buff.writeIndentedLines("}\n")

    def writeRoutineEndCodeJS(self, buff):
        # can we use non-slip timing?
        maxTime, useNonSlip = self.getMaxTime()
        if useNonSlip:
            buff.writeIndented('routineTimer.add(%f)\n' % (maxTime))
            
        code = ("\nfunction {0}RoutineEnd() {{\n")
        buff.writeIndentedLines(code.format(self.name))
        buff.setIndentLevel(1, relative=True)

        code = ("//------Ending Routine '{name}'-------\n"
                "for (var i = 0; i < {name}Components.length; ++i) {{\n"
                '  if ("setAutoDraw" in thisComponent) {{\n'
                "    thisComponent.setAutoDraw(false);\n"
                '  }}\n'
                "}}\n")
        buff.writeIndentedLines(code.format(name=self.params['name']))
        # add the EndRoutine code for each component
        for compon in self:
            if "PsychoJS" in compon.targets:
                compon.writeRoutineEndCodeJS(buff)

        # reset routineTimer at the *very end* of all non-nonSlip routines
        if not useNonSlip:
            code = ('// the Routine "%s" was not non-slip safe, so reset '
                    'the non-slip timer\n'
                    'routineTimer.reset();\n')
            buff.writeIndentedLines(code % self.name)

        buff.writeIndented('return psychoJS.NEXT;\n')
        buff.setIndentLevel(-1, relative=True)
        buff.writeIndentedLines("}\n")


    def writeExperimentEndCode(self, buff):
        """Some components have 
        """
        # This is the beginning of the routine, before the loop starts
        for component in self:
            component.writeExperimentEndCode(buff)

    def writeExperimentEndCodeJS(self, buff):
        """This defines the code for the frames of a single routine
        """
        # This is the beginning of the routine, before the loop starts
        for component in self:
            if 'writeExperimentEndCodeJS' in dir(component):
                component.writeExperimentEndCodeJS(buff)
            
    def getType(self):
        return 'Routine'

    def getComponentFromName(self, name):
        for comp in self:
            if comp.params['name'].val == name:
                return comp
        return None

    def hasOnlyStaticComp(self):
        return all([comp.type == 'Static' for comp in self])

    def getMaxTime(self):
        """What the last (predetermined) stimulus time to be presented. If
        there are no components or they have code-based times then will
        default to 10secs
        """
        maxTime = 0
        nonSlipSafe = True  # if possible
        for component in self:
            if 'startType' in component.params:
                start, duration, nonSlip = component.getStartAndDuration()
                if not nonSlip:
                    nonSlipSafe = False
                if duration == FOREVER:
                    # only the *start* of an unlimited event should contribute
                    # to maxTime
                    duration = 1  # plus some minimal duration so it's visible
                # now see if we have a end t value that beats the previous max
                try:
                    # will fail if either value is not defined:
                    thisT = start + duration
                except Exception:
                    thisT = 0
                maxTime = max(maxTime, thisT)
        if maxTime == 0:  # if there are no components
            maxTime = 10
            nonSlipSafe = False
        return maxTime, nonSlipSafe


class ExpFile(list):
    """An ExpFile is similar to a Routine except that it generates its code
    from the Flow of a separate, complete psyexp file.
    """

    def __init__(self, name, exp, filename=''):
        super(ExpFile, self).__init__()
        self.params = {'name': name}
        self.name = name
        self.exp = exp  # the exp we belong to
        # the experiment we represent on disk (see self.loadExp)
        self.expObject = None
        self.filename = filename
        self._clockName = None  # used in script "t = trialClock.GetTime()"
        self.type = 'ExpFile'
        list.__init__(self, components)

    def __repr__(self):
        _rep = "psychopy.experiment.ExpFile(name='%s',exp=%s,filename='%s')"
        return _rep % (self.name, self.exp, self.filename)

    def writeStartCode(self, buff):
        # tell each object on our flow to write its start code
        for entry in self.flow:
            # NB each entry is a routine or LoopInitiator/Terminator
            self._currentRoutine = entry
            if hasattr(entry, 'writeStartCode'):
                entry.writeStartCode(buff)

    def loadExp(self):
        # fetch the file
        self.expObject = Experiment()
        self.expObject.loadFromXML(self.filename)
        # extract the flow, which is the key part for us:
        self.flow = self.expObject.flow

    def writeInitCode(self, buff):
        # tell each object on our flow to write its init code
        for entry in self.flow:
            # NB each entry is a routine or LoopInitiator/Terminator
            self._currentRoutine = entry
            entry.writeInitCode(buff)

    def writeMainCode(self, buff):
        """This defines the code for the frames of a single routine
        """
        # tell each object on our flow to write its run code
        for entry in self.flow:
            self._currentRoutine = entry
            entry.writeMainCode(buff)

    def writeExperimentEndCode(self, buff):
        """This defines the code for the frames of a single routine
        """
        for entry in self.flow:
            self._currentRoutine = entry
            entry.writeExperimentEndCode(buff)

    def getType(self):
        return 'ExpFile'

    def getMaxTime(self):
        """What the last (predetermined) stimulus time to be presented. If
        there are no components or they have code-based times then will
        default to 10secs
        """
        pass
        # todo?: currently only Routines perform this action


class NameSpace(object):
    """class for managing variable names in builder-constructed experiments.

    The aim is to help detect and avoid name-space collisions from
    user-entered variable names.
    Track four groups of variables:
        numpy =    part of numpy or numpy.random
        psychopy = part of psychopy, such as event or data; include os here
        builder =  used internally by the builder when constructing an expt
        user =     used 'externally' by a user when programming an experiment
    Some vars, like core, are part of both psychopy and numpy, so the order of
    operations can matter

    Notes for development:
    are these all of the ways to get into the namespace?
    - import statements at top of file: numpy, psychopy, os, etc
    - a handful of things that always spring up automatically, like t and win
    - routines: user-entered var name = routine['name'].val, plus sundry
        helper vars, like theseKeys
    - flow elements: user-entered = flowElement['name'].val
    - routine & flow from either GUI or .psyexp file
    - each routine and flow element potentially has a ._clockName,
        loops have thisName, albeit thisNam (missing end character)
    - column headers in condition files
    - abbreviating parameter names (e.g. rgb=thisTrial.rgb)

    :Author:
        2011 Jeremy Gray
    """

    def __init__(self, exp):
        """Set-up an experiment's namespace: reserved words and user space
        """
        super(NameSpace, self).__init__()
        self.exp = exp
        # deepcopy fails if you pre-compile regular expressions and stash here

        self.numpy = _numpyImports + _numpyRandomImports + ['np']
        self.keywords = keyword.kwlist + dir(__builtins__)
        # these are based on a partial test, known to be incomplete:
        self.psychopy = psychopy.__all__ + ['psychopy', 'os'] + dir(constants)
        self.builder = ['KeyResponse', 'key_resp', 'buttons',
                        'continueRoutine', 'expInfo', 'expName', 'thisExp',
                        'filename', 'logFile', 'paramName',
                        't', 'frameN', 'currentLoop', 'dlg', '_thisDir',
                        'endExpNow',
                        'globalClock', 'routineTimer', 'frameDur',
                        'theseKeys', 'win', 'x', 'y', 'level', 'component',
                        'thisComponent']
        # user-entered, from Builder dialog or conditions file:
        self.user = []
        self.nonUserBuilder = self.numpy + self.keywords + self.psychopy

        # strings used as codes, separate function from display value:
        # need the actual strings to be inside _translate for poedit discovery
        self._localized = {
            None: '',
            "one of your Components, Routines, or condition parameters":
                _translate(
                    "one of your Components, Routines, or condition parameters"),
            " Avoid `this`, `these`, `continue`, `Clock`, or `component` in name":
                _translate(
                    " Avoid `this`, `these`, `continue`, `Clock`, or `component` in name"),
            "Builder variable": _translate("Builder variable"),
            "Psychopy module": _translate("Psychopy module"),
            "numpy function": _translate("numpy function"),
            "python keyword": _translate("python keyword")}

    def __str__(self, numpy_count_only=True):
        vars = self.user + self.builder + self.psychopy
        if numpy_count_only:
            return "%s + [%d numpy]" % (str(vars), len(self.numpy))
        else:
            return str(vars + self.numpy)

    def getDerived(self, basename):
        """ buggy
        idea: return variations on name, based on its type, to flag name that
        will come to exist at run-time;
        more specific than is_possibly-derivable()
        if basename is a routine, return continueBasename and basenameClock,
        if basename is a loop, return makeLoopIndex(name)
        """
        derived_names = []
        for flowElement in self.exp.flow:
            if flowElement.getType() in ('LoopInitiator', 'LoopTerminator'):
                flowElement = flowElement.loop  # we want the loop itself
                # basename can be <type 'instance'>
                derived_names += [self.makeLoopIndex(basename)]
            if (basename == str(flowElement.params['name']) and
                    basename + 'Clock' not in derived_names):
                derived_names += [basename + 'Clock',
                                  'continue' + basename.capitalize()]
        # other derived_names?
        #
        return derived_names

    def getCollisions(self):
        """return None, or a list of names in .user that are also in
        one of the other spaces
        """
        standard = set(self.builder + self.psychopy + self.numpy)
        duplicates = list(set(self.user).intersection(standard))
        su = sorted(self.user)
        duplicates += [var for i, var in enumerate(su)
                       if i < len(su) - 1 and su[i + 1] == var]
        return duplicates or None

    def isValid(self, name):
        """var-name compatible? return True if string name is
        alphanumeric + underscore only, with non-digit first
        """
        return bool(_valid_var_re.match(name))

    def isPossiblyDerivable(self, name):
        """catch all possible derived-names, regardless of whether currently
        """
        derivable = (name.startswith('this') or
                     name.startswith('these') or
                     name.startswith('continue') or
                     name.endswith('Clock') or
                     name.lower().find('component') > -1)
        if derivable:
            return (" Avoid `this`, `these`, `continue`, `Clock`,"
                    " or `component` in name")
        return None

    def exists(self, name):
        """returns None, or a message indicating where the name is in use.
        cannot guarantee that a name will be conflict-free.
        does not check whether the string is a valid variable name.

        >>> exists('t')
        Builder variable
        """
        try:
            name = str(name)  # convert from unicode if possible
        except Exception:
            pass

        # check getDerived:

        # check in this order: return a key from NameSpace._localized.keys(),
        # not a localized value
        if name in self.user:
            return "one of your Components, Routines, or condition parameters"
        if name in self.builder:
            return "Builder variable"
        if name in self.psychopy:
            return "Psychopy module"
        if name in self.numpy:
            return "numpy function"
        if name in self.keywords:
            return "python keyword"

        return  # None, meaning does not exist already

    def add(self, name, sublist='default'):
        """add name to namespace by appending a name or list of names to a
        sublist, eg, self.user
        """
        if name is None:
            return
        if sublist == 'default':
            sublist = self.user
        if not isinstance(name, list):
            sublist.append(name)
        else:
            sublist += name

    def remove(self, name, sublist='default'):
        """remove name from the specified sublist (and hence from the
        name-space), eg, self.user
        """
        if name is None:
            return
        if sublist == 'default':
            sublist = self.user
        if not isinstance(name, list):
            name = [name]
        for n in list(name):
            if n in sublist:
                del sublist[sublist.index(n)]

    def rename(self, name, newName, sublist='default'):
        if name is None:
            return
        if sublist == 'default':
            sublist = self.user
        if not isinstance(name, list):
            name = [name]
        for n in list(name):
            if n in sublist:
                sublist[sublist.index(n)] = newName

    def makeValid(self, name, prefix='var'):
        """given a string, return a valid and unique variable name.
        replace bad characters with underscore, add an integer suffix until
        its unique

        >>> makeValid('Z Z Z')
        'Z_Z_Z'
        >>> makeValid('a')
        'a'
        >>> makeValid('a')
        'a_2'
        >>> makeValid('123')
        'var_123'
        """

        # make it legal:
        try:
            # convert from unicode, flag as uni if can't convert
            name = str(name)
        except Exception:
            prefix = 'uni'
        if not name:
            name = prefix + '_1'
        if name[0].isdigit():
            name = prefix + '_' + name
        # replace all bad chars with _
        name = _nonalphanumeric_re.sub('_', name)

        # try to make it unique; success depends on accuracy of self.exists():
        i = 2  # skip _1: user can rename the first one to be _1 if desired
        # maybe it already has _\d+? if so, increment from there
        if self.exists(name) and '_' in name:
            basename, count = name.rsplit('_', 1)
            try:
                i = int(count) + 1
                name = basename
            except Exception:
                pass
        nameStem = name + '_'
        while self.exists(name):  # brute-force a unique name
            name = nameStem + str(i)
            i += 1
        return name

    def makeLoopIndex(self, name):
        """return a valid, readable loop-index name:
            'this' + (plural->singular).capitalize() [+ (_\d+)]
        """
        try:
            newName = str(name)
        except Exception:
            newName = name
        prefix = 'this'
        irregular = {'stimuli': 'stimulus',
                     'mice': 'mouse', 'people': 'person'}
        for plural, singular in irregular.items():
            nn = re.compile(plural, re.IGNORECASE)
            newName = nn.sub(singular, newName)
        if (newName.endswith('s') and
                not newName.lower() in irregular.values()):
            newName = newName[:-1]  # trim last 's'
        else:  # might end in s_2, so delete that s; leave S
            match = re.match(r"^(.*)s(_\d+)$", newName)
            if match:
                newName = match.group(1) + match.group(2)
        # retain CamelCase:
        newName = prefix + newName[0].capitalize() + newName[1:]
        newName = self.makeValid(newName)
        return newName


def getCodeFromParamStr(val):
    """Convert a Param.val string to its intended python code
    (as triggered by special char $)
    """
    tmp = re.sub(r"^(\$)+", '', val)  # remove leading $, if any
    # remove all nonescaped $, squash $$$$$
    tmp2 = re.sub(r"([^\\])(\$)+", r"\1", tmp)
    return re.sub(r"[\\]\$", '$', tmp2)  # remove \ from all \$<|MERGE_RESOLUTION|>--- conflicted
+++ resolved
@@ -213,9 +213,6 @@
             self.settings.writeInitCodeJS(script,
                                           self.psychopyVersion, localDateTime)
             self.settings.writeWindowCodeJS(script)
-<<<<<<< HEAD
-            self.flow.writeBodyJS(script)  # includes compon init and run code
-=======
 
             # initialise the components for all Routines in a single function
             script.writeIndentedLines("\nfunction experimentInit() {")
@@ -250,7 +247,6 @@
                 thisRoutine.writeRoutineEndCodeJS(script)
                 
             self.flow.writeBodyJS(script)  # functions for loops and for scheduler
->>>>>>> 0584de98
             self.flow.writeResourcesCodeJS(script)
 
             self.settings.writeEndCodeJS(script)
@@ -945,9 +941,6 @@
     def writeLoopStartCodeJS(self, buff):
         """Write the code to create and run a sequence of trials
         """
-<<<<<<< HEAD
-        pass # todo
-=======
         # some useful variables
         # create the variable "thisTrial" from "trials"
         makeLoopIndex = self.exp.namespace.makeLoopIndex
@@ -1000,7 +993,6 @@
                 "}}\n"
                 .format())
         buff.writeIndentedLines(code)
->>>>>>> 0584de98
         
     def writeLoopEndCode(self, buff):
         # Just within the loop advance data line if loop is whole trials
@@ -1042,9 +1034,6 @@
 
     def writeLoopEndCodeJS(self, buff):
         # Just within the loop advance data line if loop is whole trials
-<<<<<<< HEAD
-        pass # to do
-=======
         code = ("\nfunction {params[name]}LoopEnd() {{\n"
                 "  // get names of stimulus parameters\n"
                 "  if (psychoJS.isEmpty({params[name]}.trialList)) {{ // XXX equiv of : in ([], [None], None)\n"
@@ -1059,7 +1048,6 @@
                 "  }}\n"
                 .format(params=self.params))
         buff.writeIndentedLines(code)
->>>>>>> 0584de98
         
     def getType(self):
         return 'TrialHandler'
@@ -1370,12 +1358,6 @@
         self.loop.writeLoopStartCodeJS(buff)
         # we are now the inner-most loop
         self.exp.flow._loopList.append(self.loop)
-<<<<<<< HEAD
-        
-    def getType(self):
-        return 'LoopInitiator'
-=======
->>>>>>> 0584de98
 
     def writeExperimentEndCode(self, buff):  # not needed
         pass
@@ -1406,12 +1388,6 @@
         self.loop.writeLoopEndCodeJS(buff)
         # _loopList[-1] will now be the inner-most loop
         self.exp.flow._loopList.remove(self.loop)
-<<<<<<< HEAD
-        
-    def getType(self):
-        return 'LoopTerminator'
-=======
->>>>>>> 0584de98
 
     def writeExperimentEndCode(self, buff):  # not needed
         pass
@@ -1660,31 +1636,11 @@
     def writeBodyJS(self, script):
         """Initialise each component and then write the per-frame code too
         """
-<<<<<<< HEAD
-        # initialise the components for all Routines in a single function
-        script.writeIndentedLines("\nfunction experimentInit() {")
-        script.setIndentLevel(1, relative=True)
-=======
->>>>>>> 0584de98
 
         tree = []
 
         # Then on the flow we need only the Loop Init/terminate
         for entry in self:
-<<<<<<< HEAD
-            # NB each entry is a routine or LoopInitiator/Terminator
-            self._currentRoutine = entry
-            if hasattr(entry, 'writeInitCodeJS'):
-                entry.writeInitCodeJS(script)
-
-        # create globalClock etc
-        code = ("\n// Create some handy timers\n"
-                "globalClock = new psychoJS.core.Clock();"
-                "  // to track the time since experiment started\n"
-                "routineTimer = new psychoJS.core.CountdownTimer();"
-                "  // to track time remaining of each (non-slip) routine\n"
-                "\nreturn psychoJS.NEXT;"
-=======
             if entry.getType() in ['LoopInitiator', 'LoopTerminator']:
                 entry.writeMainCodeJS(script)  # will either be function trialsBegin() or trialsEnd()
 
@@ -1727,7 +1683,6 @@
                 "resourceScheduler.add(downloadResources);\n"
                 "// asynchronous approach: the resource scheduler is run in parallel to the main one\n"
                 "scheduler.add(function() { resourceScheduler.start(win); });\n"
->>>>>>> 0584de98
                 )
         script.writeIndentedLines(code)
         code = (
@@ -2008,21 +1963,12 @@
                     self.name, thisCompon.params['name'])
                 buff.writeIndentedLines(code)
         code = ("for(var i = 0; i < {name}Components.length; ++i) {{\n"
-<<<<<<< HEAD
-			"  thisComponent = {name}Components[i];\n"
-			"  if ('status' in thisComponent) {{\n"
-			"    thisComponent.status = psychoJS.NOT_STARTED;\n"
-			"  }}\n"
-			"\nreturn psychoJS.NEXT;\n"
-			"}}\n"
-=======
                 "  thisComponent = {name}Components[i];\n"
                 "  if ('status' in thisComponent) {{\n"
                 "    thisComponent.status = psychoJS.NOT_STARTED;\n"
                 "  }}\n"
                 "\nreturn psychoJS.NEXT;\n"
                 "}}\n"
->>>>>>> 0584de98
                 .format(name=self.name))
         buff.writeIndentedLines(code)
                 
