--- conflicted
+++ resolved
@@ -72,38 +72,9 @@
     pass
 """
 uidRootFlag = '.'
-<<<<<<< HEAD
 #if int(uid) < 500: # 500+ is a normal user on darwin, rhel / fedora / centos; probably 1000+ for debian / ubuntu
 #    uidRootFlag = '!'
-
-
-class PsychoSplashScreen(wx.SplashScreen):
-    """
-    Create a splash screen widget.
-    """
-    def __init__(self):
-        prefs=preferences.Preferences()
-        splashFile = os.path.join(prefs.paths['resources'], 'psychopySplash.png')
-        aBitmap = wx.Image(name = splashFile).ConvertToBitmap()
-        splashStyle = wx.SPLASH_CENTRE_ON_SCREEN | wx.NO_BORDER
-        # Call the constructor with the above arguments in exactly the
-        # following order.
-        wx.SplashScreen.__init__(self, aBitmap, splashStyle,
-                                 0, None)
-        #setup statusbar
-        self.SetBackgroundColour('WHITE')
-        self.status = wx.StaticText(self, -1, "  Loading libraries..."+uidRootFlag,
-                                    wx.Point(0,250),#splash image is 640x240
-                                    wx.Size(520, 20), wx.ALIGN_LEFT|wx.ALIGN_TOP)
-        self.status.SetMinSize(wx.Size(520,20))
-        self.Fit()
-        self.Close()
-
-=======
-if int(uid) < 500: # 500+ is a normal user on darwin, rhel / fedora / centos; probably 1000+ for debian / ubuntu 
-    uidRootFlag = '!'
     
->>>>>>> e6c14b17
 class MenuFrame(wx.Frame):
     """A simple, empty frame with a menubar that should be the last frame to close on a mac
     """
@@ -133,16 +104,6 @@
     def onInit(self, showSplash=True):
         self.version=psychopy.__version__
         self.SetAppName('PsychoPy2')
-<<<<<<< HEAD
-        #show splash screen
-        splash = PsychoSplashScreen()
-        if splash:
-            splash.Show()
-        #LONG IMPORTS - these need to be imported after splash screen starts (they're slow)
-        #but then that they end up being local so keep track in self
-        splash.status.SetLabel("  Loading PsychoPy2..."+uidRootFlag)
-        from psychopy import compatibility
-=======
         #fetch prefs
         self.prefs = preferences.Preferences() #from preferences.py
         if self.prefs.app['debugMode']:
@@ -160,17 +121,14 @@
             raise "OMG error"
         #LONG IMPORTS - these need to be imported after splash screen starts (they're slow)
         #but then that they end up being local so keep track in self
-        if showSplash: splash.SetText("  Loading PsychoPy2..."+uidRootFlag)
->>>>>>> e6c14b17
+        splash.status.SetLabel("  Loading PsychoPy2..."+uidRootFlag)
+        from psychopy import compatibility
         from psychopy.monitors import MonitorCenter
         from psychopy.app import coder, builder, dialogs, wxIDs, urls
         #set default paths and prefs
-<<<<<<< HEAD
         self.prefs = preferences.Preferences() #from preferences.py
         if self.prefs.app['debugMode']:
             logging.console.setLevel(logging.DEBUG)
-=======
->>>>>>> e6c14b17
         self.keys = self.prefs.keys
         self.prefs.pageCurrent = 0  # track last-viewed page of prefs, to return there
         self.IDs=wxIDs
@@ -243,27 +201,14 @@
 
         #send anonymous info to www.psychopy.org/usage.php
         #please don't disable this - it's important for PsychoPy's development
-<<<<<<< HEAD
         self._latestAvailableVersion=None
         self.updater=None
         if self.prefs.connections['checkForUpdates'] or self.prefs.connections['allowUsageStats']:
             connectThread = threading.Thread(target=connections.makeConnections, args=(self,))
             connectThread.start()
-
-=======
-        
-        if showSplash: splash.SetText("Checking for updates..."+uidRootFlag)
-        if self.prefs.connections['allowUsageStats']:
-            statsThread = threading.Thread(target=connections.sendUsageStats, args=(self.prefs.connections['proxy'],))
-            statsThread.start()
-        if self.prefs.connections['checkForUpdates']:
-            self.updater=connections.Updater(app=self, proxy=self.prefs.connections['proxy'])
-            self.updater.suggestUpdate(confirmationDlg=False)#check for updates (silently)
-        else: self.updater=False
-        
->>>>>>> e6c14b17
+        
         if self.prefs.app['showStartupTips']:
-            tipIndex = self.prefs.appData['tipIndex']
+            tipIndex = self.prefs.appData['tipIndex']            
             tp = wx.CreateFileTipProvider(os.path.join(self.prefs.paths['resources'],"tips.txt"), tipIndex)
             showTip = wx.ShowTip(None, tp)
             self.prefs.appData['tipIndex'] = tp.GetCurrentTip()
@@ -330,20 +275,20 @@
     #def showShell(self, event=None):
     #    from psychopy.app import ipythonShell#have to reimport because it is ony local to __init__ so far
     #    if self.shell==None:
-    #        self.shell = ipythonShell.ShellFrame(None, -1,
+    #        self.shell = ipythonShell.ShellFrame(None, -1, 
     #            title="IPython in PsychoPy (v%s)" %self.version, app=self)
     #        self.shell.Show()
     #        self.shell.SendSizeEvent()
     #    self.shell.Raise()
-    #    self.SetTopWindow(self.shell)
+    #    self.SetTopWindow(self.shell)                           
     #    self.shell.SetFocus()
     def openUpdater(self, event=None):
         from psychopy.app import connections
         dlg = connections.InstallUpdateDialog(parent=None, ID=-1, app=self)
-
+        
     def colorPicker(self, event=None):
         """Opens system color-picker, sets clip-board and parent.new_rgb = string [r,g,b].
-
+        
         Note: units are psychopy -1..+1 rgb units to three decimal places, preserving 24-bit color
         """
         class ColorPicker(wx.Panel):
@@ -363,7 +308,7 @@
                         wx.TheClipboard.SetData(wx.TextDataObject(str(rgb)))
                         wx.TheClipboard.Close()
                 dlg.Destroy()
-                parent.new_rgb = rgb
+                parent.new_rgb = rgb        
         frame = wx.Frame(None, wx.ID_ANY, "Color picker", size=(0,0)) # not shown
         ColorPicker(frame)
         new_rgb = frame.new_rgb # string; also on system clipboard, try wx.TheClipboard
@@ -388,12 +333,12 @@
         for frame in self.allFrames:
             try:#will fail if the frame has been shut somehow elsewhere
                 ok=frame.checkSave()
-            except:
+            except: 
                 ok=False
-            if not ok:
+            if not ok: 
                 logging.debug('PsychoPyApp: User cancelled shutdown')
                 return#user cancelled quit
-
+            
         #save info about current frames for next run
         if self.coder and len(self.builderFrames)==0:
             self.prefs.appData['lastFrame']='coder'
@@ -401,7 +346,7 @@
             self.prefs.appData['lastFrame']='builder'
         else:
             self.prefs.appData['lastFrame']='both'
-
+        
         self.prefs.appData['lastVersion']=self.version
 
         #update app data while closing each frame
@@ -413,9 +358,9 @@
             self.prefs.saveAppData()#must do this before destroying the frame?
         if sys.platform=='darwin':
             self.menuFrame.Destroy()
-
+            
         sys.exit()#really force a quit
-
+        
     def showPrefs(self, event):
         from psychopy.app.preferencesDlg import PreferencesDlg
         logging.debug('PsychoPyApp: Showing prefs dlg')
@@ -460,7 +405,7 @@
             wx.LaunchDefaultBrowser(self.urls[event.GetId()])
         elif url!=None:
             wx.LaunchDefaultBrowser(url)
-
+            
 
 if __name__=='__main__':
     app = PsychoPyApp(0)
