--- conflicted
+++ resolved
@@ -102,11 +102,7 @@
         code = '\n// Initialize components for Routine "%s"\n'
         buff.writeIndentedLines(code % self.name)
         self._clockName = self.name + "Clock"
-<<<<<<< HEAD
-        buff.writeIndented('_.%s = new Clock();\n' % self._clockName)
-=======
         buff.writeIndented('my.%s = new Clock();\n' % self._clockName)
->>>>>>> 15200203
         for thisCompon in self:
             if hasattr(thisCompon, 'writeInitCodeJS'):
                 thisCompon.writeInitCodeJS(buff)
@@ -226,24 +222,14 @@
         buff.writeIndentedLines(code)
         buff.setIndentLevel(1, relative=True)
         code = ("//------Prepare to start Routine '%(name)s'-------\n"
-<<<<<<< HEAD
-                "_.t = 0;\n"
-                "_.%(name)sClock.reset(); // clock\n"
-                "_.frameN = -1;\n" % self.params)
-=======
                 "my.t = 0;\n"
                 "my.%(name)sClock.reset(); // clock\n"
                 "my.frameN = -1;\n" % self.params)
->>>>>>> 15200203
         buff.writeIndentedLines(code)
         # can we use non-slip timing?
         maxTime, useNonSlip = self.getMaxTime()
         if useNonSlip:
-<<<<<<< HEAD
-            buff.writeIndented('_.routineTimer.add(%f);\n' % (maxTime))
-=======
             buff.writeIndented('my.routineTimer.add(%f);\n' % (maxTime))
->>>>>>> 15200203
 
         code = "// update component parameters for each repeat\n"
         buff.writeIndentedLines(code)
@@ -253,26 +239,15 @@
                 thisCompon.writeRoutineStartCodeJS(buff)
 
         code = ("// keep track of which components have finished\n"
-<<<<<<< HEAD
-                "_.%(name)sComponents = [];\n" % self.params)
-=======
                 "my.%(name)sComponents = [];\n" % self.params)
->>>>>>> 15200203
         buff.writeIndentedLines(code)
         for thisCompon in self:
             if ('startType' in thisCompon.params
                     and "PsychoJS" in thisCompon.targets):
-<<<<<<< HEAD
-                code = ("_.%sComponents.push(_.%s);\n" % (self.name, thisCompon.params['name']))
-                buff.writeIndentedLines(code)
-        code = ("for (var i = 0; i < _.%(name)sComponents.length; ++i) {\n"
-                "  let thisComponent = _.%(name)sComponents[i];\n"
-=======
                 code = ("my.%sComponents.push(my.%s);\n" % (self.name, thisCompon.params['name']))
                 buff.writeIndentedLines(code)
         code = ("for (var i = 0; i < my.%(name)sComponents.length; ++i) {\n"
                 "  let thisComponent = my.%(name)sComponents[i];\n"
->>>>>>> 15200203
                 "  if ('status' in thisComponent) {\n"
                 "    thisComponent.status = PsychoJS.Status.NOT_STARTED;\n"
                 "  }\n"
@@ -294,13 +269,8 @@
         code = ("//------Loop for each frame of Routine '%(name)s'-------\n"
                 "let continueRoutine = true;\n // until we're told otherwise"
                 "\n// get current time\n"
-<<<<<<< HEAD
-                "_.t = _.%(name)sClock.getTime();\n"
-                "_.frameN = _.frameN + 1;"
-=======
                 "my.t = my.%(name)sClock.getTime();\n"
                 "my.frameN = my.frameN + 1;"
->>>>>>> 15200203
                 "// number of completed frames (so 0 is the first frame)\n" % self.params)
         buff.writeIndentedLines(code)
         # write the code for each component during frame
@@ -322,37 +292,23 @@
                 "}\n"
                 "continueRoutine = false;"
                 "// reverts to True if at least one component still running\n"
-<<<<<<< HEAD
-                "for (var i = 0; i < _.%(name)sComponents.length; ++i) {\n"
-                "  let thisComponent = _.%(name)sComponents[i];\n"
-=======
                 "for (var i = 0; i < my.%(name)sComponents.length; ++i) {\n"
                 "  let thisComponent = my.%(name)sComponents[i];\n"
->>>>>>> 15200203
                 "  if ('status' in thisComponent && thisComponent.status != PsychoJS.Status.FINISHED) {\n"
                 "    continueRoutine = true;\n"
                 "    break;\n"
                 "  }\n"
                 "}\n"
                 "// check for quit (the Esc key)\n"
-<<<<<<< HEAD
-                "if (psychoJS.experiment.experimentEnded || _.eventManager.getKeys({keyList:['escape']}).length > 0) {\n"
-                "  _.quit('The <Escape> key was pressed. Goodbye!');\n"
-=======
                 "if (psychoJS.experiment.experimentEnded || my.eventManager.getKeys({keyList:['escape']}).length > 0) {\n"
                 "  my.quit('The <Escape> key was pressed. Goodbye!');\n"
->>>>>>> 15200203
                 "}\n")
         buff.writeIndentedLines(code % self.params)
 
         buff.writeIndentedLines("\n// refresh the screen if continuing\n")
         if useNonSlip:
             buff.writeIndentedLines("if (continueRoutine "
-<<<<<<< HEAD
-                                    "&& _.routineTimer.getTime() > 0) {")
-=======
                                     "&& my.routineTimer.getTime() > 0) {")
->>>>>>> 15200203
         else:
             buff.writeIndentedLines("if (continueRoutine) {")
         code = ("  return Scheduler.Event.FLIP_REPEAT;\n"
@@ -374,13 +330,8 @@
         buff.setIndentLevel(1, relative=True)
 
         code = ("//------Ending Routine '%(name)s'-------\n"
-<<<<<<< HEAD
-                "for (var i = 0; i < _.%(name)sComponents.length; ++i) {\n"
-                '  let thisComponent = _.%(name)sComponents[i];\n'
-=======
                 "for (var i = 0; i < my.%(name)sComponents.length; ++i) {\n"
                 '  let thisComponent = my.%(name)sComponents[i];\n'
->>>>>>> 15200203
                 '  if ("setAutoDraw" in thisComponent) {\n'
                 "    thisComponent.setAutoDraw(false);\n"
                 "  }\n"
@@ -395,11 +346,7 @@
         if not useNonSlip:
             code = ('// the Routine "%s" was not non-slip safe, so reset '
                     'the non-slip timer\n'
-<<<<<<< HEAD
-                    '_.routineTimer.reset();\n')
-=======
                     'my.routineTimer.reset();\n')
->>>>>>> 15200203
             buff.writeIndentedLines(code % self.name)
 
         buff.writeIndented('return Scheduler.Event.NEXT;\n')
