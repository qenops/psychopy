#!/usr/bin/env python2

'''A class representing a window for displaying one or more stimuli'''

# Part of the PsychoPy library
# Copyright (C) 2014 Jonathan Peirce
# Distributed under the terms of the GNU General Public License (GPL).

import sys
import os

# Ensure setting pyglet.options['debug_gl'] to False is done prior to any
# other calls to pyglet or pyglet submodules, otherwise it may not get picked
# up by the pyglet GL engine and have no effect.
# Shaders will work but require OpenGL2.0 drivers AND PyOpenGL3.0+
import pyglet
pyglet.options['debug_gl'] = False
GL = pyglet.gl
import ctypes

#try to find avbin (we'll overload pyglet's load_library tool and then add some paths)
import pyglet.lib
import _pygletLibOverload
pyglet.lib.load_library = _pygletLibOverload.load_library
#on windows try to load avbin now (other libs can interfere)
if sys.platform == 'win32':
    #make sure we also check in SysWOW64 if on 64-bit windows
    if 'C:\\Windows\\SysWOW64' not in os.environ['PATH']:
        os.environ['PATH'] += ';C:\\Windows\\SysWOW64'

    try:
        from pyglet.media import avbin
        haveAvbin = True
    except ImportError:
        haveAvbin = False
        # either avbin isn't installed or scipy.stats has been imported
        # (prevents avbin loading)
    except WindowsError, e:
        haveAvbin = False


import psychopy  # so we can get the __path__
from psychopy import core, platform_specific, logging, prefs, monitors, event
import psychopy.event

# tools must only be imported *after* event or MovieStim breaks on win32
# (JWP has no idea why!)
from psychopy.tools.attributetools import attributeSetter, callAttributeSetter
from psychopy.tools.arraytools import val2array
from psychopy import makeMovies
from psychopy.visual.text import TextStim
from psychopy.visual.grating import GratingStim
from psychopy.visual.helpers import setColor
from . import glob_vars

try:
    from PIL import Image
except ImportError:
    import Image

if sys.platform == 'win32' and not haveAvbin:
    logging.error("""avbin.dll failed to load.
                     Try importing psychopy.visual as the first library
                     (before anything that uses scipy)
                     and make sure that avbin is installed.""")

import numpy

from psychopy.core import rush

reportNDroppedFrames = 5  # stop raising warning after this

from psychopy.gamma import getGammaRamp, setGammaRamp, setGamma
#import pyglet.gl, pyglet.window, pyglet.image, pyglet.font, pyglet.event
import psychopy._shadersPyglet as _shaders
try:
    from pyglet import media
    havePygletMedia = True
except:
    havePygletMedia = False

try:
    import pygame
except:
    pass

global DEBUG
DEBUG = False

global IOHUB_ACTIVE
IOHUB_ACTIVE = False

#keep track of windows that have been opened
openWindows = []

# can provide a default window for mouse
psychopy.event.visualOpenWindows = openWindows


class Window(object):
    """Used to set up a context in which to draw objects,
    using either PyGame (python's SDL binding) or pyglet.

    The pyglet backend allows multiple windows to be created, allows the user
    to specify which screen to use (if more than one is available, duh!) and
    allows movies to be rendered.

    Pygame has fewer bells and whistles, but does seem a little faster in text
    rendering. Pygame is used for all sound production and for monitoring the
    joystick.

    """
    def __init__(self,
                 size=(800, 600),
                 pos=None,
                 color=(0, 0, 0),
                 colorSpace='rgb',
                 rgb = None,
                 dkl=None,
                 lms=None,
                 fullscr=None,
                 allowGUI=None,
                 monitor=dict([]),
                 bitsMode=None,
                 winType=None,
                 units=None,
                 gamma = None,
                 blendMode='avg',
                 screen=0,
                 viewScale=None,
                 viewPos=None,
                 viewOri=0.0,
                 waitBlanking=True,
                 allowStencil=False,
                 stereo=False,
                 name='window1',
                 checkTiming=True,
                 useFBO=False,
                 autoLog=True,
                 interface=None):
        """
        These attributes can only be set at initialization. See further down
        for a list of attributes which can be changed after initialization
        of the Window, e.g. color, colorSpace, gamma etc.
        
        :Parameters:

            size : (800,600)
                Size of the window in pixels (X,Y)
            pos : *None* or (x,y)
                Location of the window on the screen
            rgb : [0,0,0]
                Color of background as [r,g,b] list or single value.
                Each gun can take values betweeen -1 and 1
            fullscr : *None*, True or False
                Better timing can be achieved in full-screen mode
            allowGUI :  *None*, True or False (if None prefs are used)
                If set to False, window will be drawn with no frame and
                no buttons to close etc...
            winType :  *None*, 'pyglet', 'pygame'
                If None then PsychoPy will revert to user/site preferences
            monitor : *None*, string or a `~psychopy.monitors.Monitor` object
                The monitor to be used during the experiment
            screen : *0*, 1 (or higher if you have many screens)
                Specifies the physical screen that stimuli will appear on
                (pyglet winType only)
            viewScale : *None* or [x,y]
                Can be used to apply a custom scaling to the current units
                of the :class:`~psychopy.visual.Window`.
            viewPos : *None*, or [x,y]
                If not None, redefines the origin for the window
            viewOri : *0* or any numeric value
                A single value determining the orientation of the view in degs
            bitsMode :
                DEPRECATED in 1.80.02. Use BitsSharp class from pycrsltd instead.
            checkTiming: True of False
                Whether to calculate frame duration on initialization. Estimated
                duration is saved in [Window].monitorFramePeriod.
            allowStencil : True or *False*
                When set to True, this allows operations that use
                the OpenGL stencil buffer
                (notably, allowing the class:`~psychopy.visual.Aperture`
                to be used).
            stereo : True or *False*
                If True and your graphics card supports quad buffers then t
                his will be enabled.
                You can switch between left and right-eye scenes for drawing
                operations using :func:`~psychopy.visual.Window.setBuffer`

            :note: Preferences. Some parameters (e.g. units) can now be given
                default values in the user/site preferences and these will be
                used if None is given here. If you do specify a value here it
                will take precedence over preferences.

        """
        #what local vars are defined (these are the init params) for use by __repr__
        self._initParams = dir()
        for unecess in ['self', 'checkTiming', 'rgb', 'dkl', ]:
            self._initParams.remove(unecess)

        self.name = name
        self.autoLog = autoLog  # to suppress log msg during testing
        self.size = numpy.array(size, numpy.int)
        self.pos = pos
        # this will get overridden once the window is created
        self.winHandle = None
        self.useFBO = useFBO
        if interface is not None:
            self.interface = interface
            #monkey-patch any of our functions to use the interface
            if hasattr(interface, '_prepareFBOrender'):
                self._prepareFBOrender = interface._prepareFBOrender
            if hasattr(interface, '_endFBOrender'):
                self._endFBOrender = interface._endFBOrender
        
        self._toLog = []
        self._toCall = []
        # settings for the monitor: local settings (if available) override
        # monitor
        # if we have a monitors.Monitor object (psychopy 0.54 onwards)
        # convert to a Monitor object
        if not monitor:
            self.monitor = monitors.Monitor('__blank__', autoLog=autoLog)
        if isinstance(monitor, basestring):
            self.monitor = monitors.Monitor(monitor, autoLog=autoLog)
        elif hasattr(monitor, 'keys'):
            #convert into a monitor object
            self.monitor = monitors.Monitor('temp',
                                            currentCalib=monitor,
                                            verbose=False, autoLog=autoLog)
        else:
            self.monitor = monitor

        #otherwise monitor will just be a dict
        self.scrWidthCM = self.monitor.getWidth()
        self.scrDistCM = self.monitor.getDistance()

        scrSize = self.monitor.getSizePix()
        if scrSize is None:
            self.scrWidthPIX = None
        else:
            self.scrWidthPIX = scrSize[0]

        if fullscr is None:
            fullscr = prefs.general['fullscr']
        self._isFullScr = fullscr

        if units is None:
            units = prefs.general['units']
        self.units = units

        if allowGUI is None:
            allowGUI = prefs.general['allowGUI']
        self.allowGUI = allowGUI

        self.screen = screen

        # parameters for transforming the overall view
        self.viewScale = val2array(viewScale)
        self.viewPos = val2array(viewPos, True, False)
        self.viewOri = float(viewOri)
        self.stereo = stereo  # use quad buffer if requested (and if possible)

<<<<<<< HEAD
        # setup bits++ if possible
        self.bitsMode = bitsMode  # could be [None, 'fast', 'slow']
        if self.bitsMode is not None:
            logging.warn("calling Window(...,bitsMode='fast') is deprecated. XXX provide further info")
=======
        # setup bits++ if needed. NB The new preferred method is for this to be
        # handled by the bits class instead. (we pass the Window to bits not passing
        # bits to the window)
        self.bits = None
        if bitsMode is not None:
            logging.warn("Use of Window(bitsMode=******) is deprecated. See the Coder>Demos>Hardware demo for new methods")
            self.bitsMode = bitsMode  # could be [None, 'fast', 'slow']
>>>>>>> b894832a
            from psychopy.hardware.crs import bits
            self.bits = self.interface = bits.BitsBox(self)
            self.haveBits = True
            if hasattr(self.monitor, 'lineariseLums'):
                #rather than a gamma value we could use bits++ and provide a
                # complete linearised lookup table using
                # monitor.lineariseLums(lumLevels)
                self.__dict__['gamma'] = None

        #load color conversion matrices
        self.dkl_rgb = self.monitor.getDKL_RGB()
        self.lms_rgb = self.monitor.getLMS_RGB()

        #set screen color
        self.__dict__['colorSpace'] = colorSpace
        if rgb is not None:
            logging.warning("Use of rgb arguments to stimuli are deprecated. "
                            "Please use color and colorSpace args instead")
            color = rgb
            colorSpace = 'rgb'
        elif dkl is not None:
            logging.warning("Use of dkl arguments to stimuli are deprecated. "
                            "Please use color and colorSpace args instead")
            color = dkl
            colorSpace = 'dkl'
        elif lms is not None:
            logging.warning("Use of lms arguments to stimuli are deprecated. "
                            "Please use color and colorSpace args instead")
            color = lms
            colorSpace = 'lms'
        self.setColor(color, colorSpace=colorSpace)

        self.allowStencil = allowStencil
        #check whether FBOs are supported
        if blendMode == 'add' and not self.useFBO:
            logging.warning('User requested a blendmode of "add" but '
                            'framebuffer objects not available.')
            # resort to the simpler blending without float rendering
            self.__dict__['blendMode'] = 'avg'
        else:
            self.__dict__['blendMode'] = blendMode
            #then set up gl context and then call self.setBlendMode

        #setup context and openGL()
        if winType is None:  # choose the default windowing
            winType = prefs.general['winType']
        self.winType = winType
        self._setupGL()

        self.blendMode = self.blendMode

        # gamma
        self.__dict__['gamma'] = gamma
        self._setupGamma()

        self.frameClock = core.Clock()  # from psycho/core
        self.frames = 0  # frames since last fps calc
        self.movieFrames = []  # list of captured frames (Image objects)

        self.recordFrameIntervals = False
        # Allows us to omit the long timegap that follows each time turn it off
        self.recordFrameIntervalsJustTurnedOn = False
        self.nDroppedFrames = 0
        self.frameIntervals = []

        self._toDraw = []
        self._toDrawDepths = []
        self._eventDispatchers = []

        self.lastFrameT = core.getTime()
        self.waitBlanking = waitBlanking
        self._refreshThreshold = 1/1.0  # initial val needed by flip()

        # over several frames with no drawing
        self._monitorFrameRate=None
        self.monitorFramePeriod=0.0 #for testing  when to stop drawing a stim
        if checkTiming:
            self._monitorFrameRate = self.getActualFrameRate()
        if self._monitorFrameRate is not None:
            self.monitorFramePeriod=1.0/self._monitorFrameRate
            self._refreshThreshold = (1.0/self._monitorFrameRate)*1.2
        else:
            self._refreshThreshold = (1.0/60)*1.2  # guess its a flat panel
        openWindows.append(self)

    def __del__(self):
        try:
            GL.glDeleteTextures(1, self.frameTexture)
            GL.glDeleteFramebuffersEXT( 1, self.frameBuffer)
        except:
            pass

    def __str__(self):
        className = 'Window'
        paramStrings = []
        for param in self._initParams:
            if hasattr(self, param):
                paramStrings.append("%s=%s" %(param, repr(getattr(self, param))))
            else:
                paramStrings.append("%s=UNKNOWN" %(param))
        # paramStrings = ["%s=%s" %(param, getattr(self, param)) for param in self._initParams]
        params = ", ".join(paramStrings)
        s = "%s(%s)" %(className, params)
        return s

    @attributeSetter
    def units(self, value):
        """*None*, 'height' (of the window), 'norm' (normalised), 'deg', 'cm', 'pix'
        Defines the default units of stimuli initialized in the window. I.e. if you
        change units, already initialized stimuli won't change their units.
        
        Can be overridden by each stimulus, if units is specified on initialization.
        See :ref:`units` for explanation of options."""
        self.__dict__['units'] = value
    @attributeSetter
    def waitBlanking(self, value):
        """*None*, True or False.
        After a call to flip() should we wait for the blank before the script continues"""
        self.__dict__['waitBlanking'] = value

    @attributeSetter
    def recordFrameIntervals(self, value):
        """To provide accurate measures of frame intervals, to determine
        whether frames are being dropped. The intervals are the times between
        calls to `.flip()`. Set to `True` only during the time-critical parts
        of the script. Set this to `False` while the screen is not being
        updated, i.e., during any slow, non-frame-time-critical sections of
        your code, including inter-trial-intervals, `event.waitkeys()`,
        `core.wait()`, or `image.setImage()`.

        see also:
            Window.saveFrameIntervals()
        """
        # was off, and now turning it on
        if not self.recordFrameIntervals and value:
            self.recordFrameIntervalsJustTurnedOn = True
        else:
            self.recordFrameIntervalsJustTurnedOn = False
        self.__dict__['recordFrameIntervals'] = value
        self.frameClock.reset()

    def setRecordFrameIntervals(self, value=True, log=True):
        """Usually you can use 'stim.attribute = value' syntax instead,
        but use this method if you need to suppress the log message."""
        self.recordFrameIntervals = value
        #callAttributeSetter(self, 'recordFrameIntervals', value, log)

    def saveFrameIntervals(self, fileName=None, clear=True):
        """Save recorded screen frame intervals to disk, as comma-separated
        values.

        :Parameters:

        fileName : *None* or the filename (including path if necessary) in
        which to store the data.
            If None then 'lastFrameIntervals.log' will be used.

        """
        if not fileName:
            fileName = 'lastFrameIntervals.log'
        if len(self.frameIntervals):
            intervalStr = str(self.frameIntervals)[1:-1]
            f = open(fileName, 'w')
            f.write(intervalStr)
            f.close()
        if clear:
            self.frameIntervals = []
            self.frameClock.reset()

    def onResize(self, width, height):
        '''A default resize event handler.

        This default handler updates the GL viewport to cover the entire
        window and sets the ``GL_PROJECTION`` matrix to be orthagonal in
        window space.  The bottom-left corner is (0, 0) and the top-right
        corner is the width and height of the :class:`~psychopy.visual.Window`
        in pixels.

        Override this event handler with your own to create another
        projection, for example in perspective.
        '''
        #this has to be external so that pyglet can use it too without circular
        #referencing
        _onResize(width, height)

    def logOnFlip(self, msg, level, obj=None):
        """Send a log message that should be time-stamped at the next .flip()
        command.

        :parameters:
            - msg: the message to be logged
            - level: the level of importance for the message
            - obj (optional): the python object that might be associated with
              this message if desired
        """

        self._toLog.append({'msg': msg, 'level': level, 'obj': repr(obj)})

    def callOnFlip(self, function, *args, **kwargs):
        """Call a function immediately after the next .flip() command.

        The first argument should be the function to call, the following args
        should be used exactly as you would for your normal call to the
        function (can use ordered arguments or keyword arguments as normal).

        e.g. If you have a function that you would normally call like this::

            pingMyDevice(portToPing, channel=2, level=0)

        then you could call callOnFlip() to have the function call synchronized
        with the frame flip like this::

            win.callOnFlip(pingMyDevice, portToPing, channel=2, level=0)

        """
        self._toCall.append({'function': function,
                             'args': args,
                             'kwargs': kwargs})
                             
    def _prepareFBOrender(self):
        GL.glUseProgram(self._progFBOtoFrame)
    def _finishFBOrender(self):
        GL.glUseProgram(0)
        
    def flip(self, clearBuffer=True):
        """Flip the front and back buffers after drawing everything for your
        frame. (This replaces the win.update() method, better reflecting what
        is happening underneath).

        win.flip(clearBuffer=True)#results in a clear screen after flipping
        win.flip(clearBuffer=False)#the screen is not cleared (so represent
        the previous screen)
        """
        for thisStim in self._toDraw:
            thisStim.draw()

        if self.useFBO:
            self._prepareFBOrender()
            #need blit the frambuffer object to the actual back buffer

            # unbind the framebuffer as the render target
            GL.glBindFramebufferEXT(GL.GL_FRAMEBUFFER_EXT, 0)
            GL.glDisable(GL.GL_BLEND)

            if self.bits != None:
                self.bits._prepareFBOrender()

            # before flipping need to copy the renderBuffer to the frameBuffer
            GL.glActiveTexture(GL.GL_TEXTURE0)
            GL.glEnable(GL.GL_TEXTURE_2D)
            GL.glBindTexture(GL.GL_TEXTURE_2D, self.frameTexture)
            GL.glColor3f(1.0, 1.0, 1.0)  # glColor multiplies with texture
            #draw the quad for the screen
            GL.glBegin(GL.GL_QUADS)

            GL.glTexCoord2f(0.0, 0.0)
            GL.glVertex2f(-1.0, -1.0)

            GL.glTexCoord2f(0.0, 1.0)
            GL.glVertex2f(-1.0, 1.0)

            GL.glTexCoord2f(1.0, 1.0)
            GL.glVertex2f(1.0, 1.0)

            GL.glTexCoord2f(1.0, 0.0)
            GL.glVertex2f(1.0, -1.0)

            GL.glEnd()
            GL.glEnable(GL.GL_BLEND)
            self._finishFBOrender()

        #update the bits++ LUT
        if self.bits!=None: #try using modern BitsBox/BitsSharp class in pycrsltd
            self.bits._finishFBOrender()
        if self.winType == "pyglet":
            #make sure this is current context
            if glob_vars.currWindow != self:
                self.winHandle.switch_to()
                glob_vars.currWindow = self

            GL.glTranslatef(0.0, 0.0, -5.0)

            for dispatcher in self._eventDispatchers:
                dispatcher.dispatch_events()

            # this might need to be done even more often than once per frame?
            self.winHandle.dispatch_events()

            # for pyglet 1.1.4 you needed to call media.dispatch for
            # movie updating
            if pyglet.version < '1.2':
                pyglet.media.dispatch_events()  # for sounds to be processed
            self.winHandle.flip()
        else:
            if pygame.display.get_init():
                pygame.display.flip()
                # keeps us in synch with system event queue
                pygame.event.pump()
            else:
                core.quit()  # we've unitialised pygame so quit

        if self.useFBO:
            #set rendering back to the framebuffer object
            GL.glBindFramebufferEXT(GL.GL_FRAMEBUFFER_EXT, self.frameBuffer)
            GL.glReadBuffer(GL.GL_COLOR_ATTACHMENT0_EXT)
            GL.glDrawBuffer(GL.GL_COLOR_ATTACHMENT0_EXT)
            #set to no active rendering texture
            GL.glActiveTexture(GL.GL_TEXTURE0)
            GL.glBindTexture(GL.GL_TEXTURE_2D, 0)

        #rescale/reposition view of the window
        if self.viewScale is not None:
            GL.glMatrixMode(GL.GL_PROJECTION)
            GL.glLoadIdentity()
            GL.glOrtho(-1, 1, -1, 1, -1, 1)
            GL.glScalef(self.viewScale[0], self.viewScale[1], 1)
        else:
            GL.glLoadIdentity()  # still worth loading identity

        if self.viewPos is not None:
            GL.glMatrixMode(GL.GL_MODELVIEW)
            if not self.viewScale:
                scale = [1, 1]
            else:
                scale = self.viewScale
            norm_rf_pos_x = self.viewPos[0]/scale[0]
            norm_rf_pos_y = self.viewPos[1]/scale[1]
            GL.glTranslatef(norm_rf_pos_x, norm_rf_pos_y, 0.0)

        if self.viewOri is not None:
            GL.glRotatef(self.viewOri, 0.0, 0.0, -1.0)

        #reset returned buffer for next frame
        if clearBuffer:
            GL.glClear(GL.GL_COLOR_BUFFER_BIT)

        #waitBlanking
        if self.waitBlanking:
            GL.glBegin(GL.GL_POINTS)
            GL.glColor4f(0, 0, 0, 0)
            if sys.platform == 'win32' and self.glVendor.startswith('ati'):
                pass
            else:
                # this corrupts text rendering on win with some ATI cards :-(
                GL.glVertex2i(10, 10)
            GL.glEnd()
            GL.glFinish()

        #get timestamp
        now = logging.defaultClock.getTime()

        # run other functions immediately after flip completes
        for callEntry in self._toCall:
            callEntry['function'](*callEntry['args'], **callEntry['kwargs'])
        del self._toCall[:]

        # do bookkeeping
        if self.recordFrameIntervals:
            self.frames += 1
            deltaT = now - self.lastFrameT
            self.lastFrameT = now
            if self.recordFrameIntervalsJustTurnedOn:  # don't do anything
                self.recordFrameIntervalsJustTurnedOn = False
            else:  # past the first frame since turned on
                self.frameIntervals.append(deltaT)
                if deltaT > self._refreshThreshold:
                    self.nDroppedFrames += 1
                    if self.nDroppedFrames < reportNDroppedFrames:
                        logging.warning('t of last frame was %.2fms (=1/%i)' %
                                        (deltaT*1000, 1/deltaT), t=now)
                    elif self.nDroppedFrames == reportNDroppedFrames:
                        logging.warning("Multiple dropped frames have "
                                        "occurred - I'll stop bothering you "
                                        "about them!")

        #log events
        for logEntry in self._toLog:
            #{'msg':msg,'level':level,'obj':copy.copy(obj)}
            logging.log(msg=logEntry['msg'],
                        level=logEntry['level'],
                        t=now,
                        obj=logEntry['obj'])
        del self._toLog[:]

        #keep the system awake (prevent screen-saver or sleep)
        platform_specific.sendStayAwake()

        #    If self.waitBlanking is True, then return the time that
        # GL.glFinish() returned, set as the 'now' variable. Otherwise
        # return None as before
        #
        if self.waitBlanking is True:
            return now

    def update(self):
        """Deprecated: use Window.flip() instead
        """
        # clearBuffer was the original behaviour for win.update()
        self.flip(clearBuffer=True)

    def multiFlip(self, flips=1, clearBuffer=True):
        """
        Flips multiple times while maintaining display constant.
        Use this method for precise timing.

        :Parameters:

            flips: number of monitor frames to flip image.
                Window.multiFlip(flips=1) is equivalent to Window.flip().

            clearBuffer: as in Window.flip(). This is applied to the last flip.

        Example::

            # Draws myStim1 to buffer
            myStim1.draw()
            # Show stimulus for 4 frames (90 ms at 60Hz)
            myWin.multiFlip(clearBuffer=False, flips=6)
            # Draw myStim2 "on top of" myStim1
            # (because buffer was not cleared above)
            myStim2.draw()
            # Show this for 2 frames (30 ms at 60Hz)
            myWin.multiFlip(flips=2)
            # Show blank screen for 3 frames (because buffer was cleared above)
            myWin.multiFlip(flips=3)
        """

        #Sanity checking
        if flips < 1 and int(flips) == flips:
            logging.error("flips argument for multiFlip should be "
                          "a positive integer")
        if flips > 1 and not self.waitBlanking:
            logging.warning("Call to Window.multiFlip() with flips > 1 is "
                            "unnecessary because Window.waitBlanking=False")

        #Do the flipping with last flip as special case
        for _ in range(flips-1):
            self.flip(clearBuffer=False)
        self.flip(clearBuffer=clearBuffer)

    def setBuffer(self, buffer, clear=True):
        """Choose which buffer to draw to ('left' or 'right').

        Requires the Window to be initialised with stereo=True and requires a
        graphics card that supports quad buffering (e,g nVidia Quadro series)

        PsychoPy always draws to the back buffers, so 'left' will use
        GL_BACK_LEFT This then needs to be flipped once both eye's buffers have
        been  rendered.

        Typical usage::

            win = visual.Window(...., stereo=True)
            while True:
                #clear may not actually be needed
                win.setBuffer('left', clear=True)
                #do drawing for left eye
                win.setBuffer('right', clear=True)
                #do drawing for right eye
                win.flip()

        """
        if buffer == 'left':
            GL.glDrawBuffer(GL.GL_BACK_LEFT)
        elif buffer == 'right':
            GL.glDrawBuffer(GL.GL_BACK_RIGHT)
        else:
            raise "Unknown buffer '%s' requested in Window.setBuffer" % buffer
        if clear:
            self.clearBuffer()

    def clearBuffer(self):
        """Clear the back buffer (to which you are currently drawing) without
        flipping the window. Useful if you want to generate movie sequences
        from the back buffer without actually taking the time to flip the
        window.
        """
        #reset returned buffer for next frame
        GL.glClear(GL.GL_COLOR_BUFFER_BIT)

    def getMovieFrame(self, buffer='front'):
        """
        Capture the current Window as an image.
        This can be done at any time (usually after a .flip() command).

        Frames are stored in memory until a .saveMovieFrames(filename) command
        is issued. You can issue getMovieFrame() as often
        as you like and then save them all in one go when finished.

        The back buffer will return the frame that hasn't yet been 'flipped'
        to be visible on screen but has the advantage that the mouse and any
        other overlapping windows won't get in the way.

        The default front buffer is to be called immediately after a win.flip()
        and gives a complete copy of the screen at the window's coordinates.
        """
        im = self._getFrame(buffer=buffer)
        self.movieFrames.append(im)

    def _getFrame(self, buffer='front'):
        """
        Return the current Window as an image.
        """
        #GL.glLoadIdentity()
        #do the reading of the pixels
        if buffer == 'back':
            GL.glReadBuffer(GL.GL_BACK)
        else:
            GL.glReadBuffer(GL.GL_FRONT)

        #fetch the data with glReadPixels
        #pyglet.gl stores the data in a ctypes buffer
        bufferDat = (GL.GLubyte * (4 * self.size[0] * self.size[1]))()
        GL.glReadPixels(0, 0, self.size[0], self.size[1],
                        GL.GL_RGBA, GL.GL_UNSIGNED_BYTE, bufferDat)
        im = Image.fromstring(mode='RGBA', size=self.size, data=bufferDat)

        im = im.transpose(Image.FLIP_TOP_BOTTOM)
        im = im.convert('RGB')

        return im

    def saveMovieFrames(self, fileName, mpgCodec='mpeg1video',
                        fps=30, clearFrames=True):
        """
        Writes any captured frames to disk. Will write any format
        that is understood by PIL (tif, jpg, bmp, png...)

        :parameters:

            filename: name of file, including path (required)
                The extension at the end of the file determines the type of
                file(s) created. If an image type (e.g. .png) is given, then
                multiple static frames are created. If it is .gif then an
                animated GIF image is created (although you will get higher
                quality GIF by saving PNG files and then combining them in
                dedicated image manipulation software, such as GIMP). On
                Windows and Linux `.mpeg` files can be created if `pymedia` is
                installed. On OS X `.mov` files can be created if the
                pyobjc-frameworks-QTKit is installed.

                Unfortunately the libs used for movie generation can be flaky
                and poor quality. As for animated GIFs, better results can be
                achieved by saving as individual .png frames and then combining
                them into a movie using software like ffmpeg.

            mpgCodec: the code to be used **by pymedia** if the filename ends
                in .mpg

            fps: the frame rate to be used throughout the movie **only for
                quicktime (.mov) movies**

            clearFrames: set this to False if you want the frames to be kept
                for additional calls to `saveMovieFrames`

        Examples::

            #writes a series of static frames as frame001.tif,
            # frame002.tif etc...
            myWin.saveMovieFrames('frame.tif')

            # on OS X only
            myWin.saveMovieFrames('stimuli.mov', fps=25)

            # not great quality animated gif
            myWin.saveMovieFrames('stimuli.gif')

            # not on OS X
            myWin.saveMovieFrames('stimuli.mpg')

        """
        fileRoot, fileExt = os.path.splitext(fileName)
        if len(self.movieFrames) == 0:
            logging.error('no frames to write - did you forget to update '
                          'your window?')
            return
        else:
            logging.info('writing %i frames' % len(self.movieFrames))
        if fileExt == '.gif':
            makeMovies.makeAnimatedGIF(fileName, self.movieFrames)
        elif fileExt in ['.mpg', '.mpeg']:
            if sys.platform == 'darwin':
                raise IOError('Mpeg movies are not currently available under '
                              'OSX. You can use quicktime movies (.mov) '
                              'instead though.')
            makeMovies.makeMPEG(fileName, self.movieFrames, codec=mpgCodec)
        elif fileExt in ['.mov', '.MOV']:
            raise NotImplementedError("Support for Quicktime movies has been "
                                      "removed (at least for now). You need "
                                      "to export your frames as images "
                                      "(e.g. png files) and combine them "
                                      "yourself (e.g. with ffmpeg)")
        elif len(self.movieFrames) == 1:
            self.movieFrames[0].save(fileName)
        else:
            frame_name_format = "%s%%0%dd%s" % \
                (fileRoot,
                 numpy.ceil(numpy.log10(len(self.movieFrames) + 1)),
                 fileExt)
            for frameN, thisFrame in enumerate(self.movieFrames):
                thisFileName = frame_name_format % (frameN+1,)
                thisFrame.save(thisFileName)
        if clearFrames:
            self.movieFrames = []

    def _getRegionOfFrame(self, rect=[-1, 1, 1, -1],
                          buffer='front', power2=False, squarePower2=False):
        """
        Capture a rectangle (Left Top Right Bottom, norm units) of the window
        as an RBGA image.

        power2 can be useful with older OpenGL versions to avoid interpolation
        in PatchStim. If power2 or squarePower2, it will expand rect dimensions
        up to next power of two. squarePower2 uses the max dimenions. You need
        to check what your hardware & opengl supports, and call
        _getRegionOfFrame as appropriate.
        """
        # Ideally: rewrite using GL frame buffer object; glReadPixels == slow

        x, y = self.size  # of window, not image
        imType = 'RGBA'  # not tested with anything else

        # box corners in pix
        box = [(rect[0]/2. + 0.5)*x, (rect[1]/-2. + 0.5)*y,  # Left Top
               (rect[2]/2. + 0.5)*x, (rect[3]/-2. + 0.5)*y]  # Right Bottom
        box = map(int, box)

        horz = box[2] - box[0]
        vert = box[3] - box[1]

        if buffer == 'back':
            GL.glReadBuffer(GL.GL_BACK)
        else:
            GL.glReadBuffer(GL.GL_FRONT)

        #http://www.opengl.org/sdk/docs/man/xhtml/glGetTexImage.xml
        bufferDat = (GL.GLubyte * (4 * horz * vert))()
        GL.glReadPixels(box[0], box[1], horz, vert,
                        GL.GL_RGBA, GL.GL_UNSIGNED_BYTE, bufferDat)
        # not right
        #GL.glGetTexImage(GL.GL_TEXTURE_1D, 0,
        #                 GL.GL_RGBA, GL.GL_UNSIGNED_BYTE, bufferDat)
        im = Image.fromstring(mode='RGBA', size=(horz, vert), data=bufferDat)
        region = im.transpose(Image.FLIP_TOP_BOTTOM)

        if power2 or squarePower2:  # use to avoid interpolation in PatchStim
            if squarePower2:
                maxsize = max(region.size)
                xPowerOf2 = yPowerOf2 = int(2**numpy.ceil(numpy.log2(maxsize)))
            else:
                xPowerOf2 = int(2**numpy.ceil(numpy.log2(region.size[0])))
                yPowerOf2 = int(2**numpy.ceil(numpy.log2(region.size[1])))
            imP2 = Image.new(imType, (xPowerOf2, yPowerOf2))
            # paste centered
            imP2.paste(region, (int(xPowerOf2/2. - region.size[0]/2.),
                                int(yPowerOf2/2. - region.size[1]/2)))
            region = imP2

        return region

    def close(self):
        """Close the window (and reset the Bits++ if necess)."""
        if (not self.useNativeGamma) and self.origGammaRamp is not None:
            setGammaRamp(self.winHandle, self.origGammaRamp)
        self.mouseVisible = True  # call attributeSetter
        if self.winType == 'pyglet':
            # If iohub is running, inform it to stop looking for this win id
            # when filtering kb and mouse events (if the filter is enabled of course)
            #
            if IOHUB_ACTIVE:
                from psychopy.iohub.client import ioHubConnection
                ioHubConnection.ACTIVE_CONNECTION.unregisterPygletWindowHandles(self._hw_handle)
            self.winHandle.close()
        else:
            #pygame.quit()
            pygame.display.quit()
        if self.bits is not None:
            self.bits.reset()
        openWindows.remove(self)
        logging.flush()

    def fps(self):
        """Report the frames per second since the last call to this function
        (or since the window was created if this is first call)"""
        fps = self.frames/(self.frameClock.getTime())
        self.frameClock.reset()
        self.frames = 0
        return fps

    @attributeSetter
    def blendMode(self, blendMode):
        self.__dict__['blendMode'] = blendMode
        if blendMode=='avg':
            GL.glBlendFunc(GL.GL_SRC_ALPHA, GL.GL_ONE_MINUS_SRC_ALPHA)
            if hasattr(self, '_shaders'):
                self._progSignedTex = self._shaders['signedTex']
                self._progSignedTexMask = self._shaders['signedTexMask']
                self._progSignedTexMask1D = self._shaders['signedTexMask1D']
                self._progImageStim = self._shaders['imageStim']
        elif blendMode=='add':
            GL.glBlendFunc(GL.GL_SRC_ALPHA, GL.GL_ONE)
            if hasattr(self, '_shaders'):
                self._progSignedTex = self._shaders['signedTex_adding']
                self._progSignedTexMask = self._shaders['signedTexMask_adding']
                self._progSignedTexMask1D = self._shaders['signedTexMask1D_adding']
                self._progImageStim = self._shaders['imageStim_adding']
    def setBlendMode(self, blendMode, log=True):
        """Usually you can use 'stim.attribute = value' syntax instead,
        but use this method if you need to suppress the log message."""
        callAttributeSetter(self, 'blendMode', blendMode, log)

    @attributeSetter
    def color(self, color):
        """Set the color of the window.

        NB This command sets the color that the blank screen will have on the
        next clear operation. As a result it effectively takes TWO `flip()`
        operations to become visible (the first uses the color to create the
        new screen, the second presents that screen to the viewer).

        See :ref:`colorspaces` for further information about the ways to
        specify colors and their various implications.
        
        Can be specified in one of many ways. If a string is given then it
        is interpreted as the name of the color. Any of the standard
        html/X11 `color names <http://www.w3schools.com/html/html_colornames.asp>`
        can be used. e.g.::

            myStim.color = 'white'
            myStim.color = 'RoyalBlue'  #(the case is actually ignored)

        A hex value can be provided, also formatted as with web colors.
        This can be provided as a string that begins with
        (not using python's usual 0x000000 format)::

            myStim.color = '#DDA0DD'  #DDA0DD is hexadecimal for plum

        You can also provide a triplet of values, which refer to the
        coordinates in one of the :ref:`colorspaces`. If no color space is
        specified then the color space most recently used for this
        stimulus is used again.
        
        You can use :ref:`operations <attrib-operations>` for all numeric color 
        specifications. Examples::

            # a red color in rgb space
            myStim.colorSpace = 'rgb'  # not really necessary since this is the default
            myStim.color = [1.0, -1.0, -1.0]  # clear red
            myStim.color *= -1  # inverts color in the rgb colorspace

            # DKL space with elev=0, azimuth=45
            myStim.colorSpace = 'dkl'
            myStim.color = [0.0, 45.0, 1.0]
            myStim.color -= [0, 0, 1]  # subtract 1 from radius in DKL

            # a blue stimulus using rgb255 space
            myStim.colorSpace = 'rgb255'
            myStim.color = [0, 0, 255]  # clear blue
            myStim.color += [255, 128, 0]  # add red and a bit of green
            
            # A shorter way of all the above if you change colorSpace often:
            myStim.setColor([1.0, -1.0, -1.0], 'rgb', '*')  # clear red, then invert
            myStim.setColor([0.0, 45.0, 1.0], 'dkl')
            myStim.setColor([0, 0, 255], 'rgb255')  # clear blue

        Lastly, a single number can be provided, x,
        which is equivalent to providing [x,x,x].

            myStim.setColor(255, 'rgb255')  # [255, 255, 255] = white (all guns o max)"""
        self.setColor(color)
    @attributeSetter
    def colorSpace(self, colorSpace):
        """string or None

        defining which of the :ref:`colorspaces` to use. For strings and
        hex values this is not needed. If None the default colorSpace for
        the stimulus is used (defined during initialisation).
        
        See :ref:`colorspaces` for further information about the ways to
        specify colors and their various implications.
        
        Usually used in conjunction with :ref:`color` like this::
        
            win.colorSpace = 'rgb255'  # changes colorSpace but not the value of win.color
            win.color = [0, 0, 255]  # clear blue in rgb255
        
        See more examples in the documentation for ``Window.color``.
        """
        self.__dict__['colorSpace'] = colorSpace
        # these spaces are 0-centred
        if self.colorSpace in ['rgb', 'dkl', 'lms', 'hsv']:
            # RGB in range 0:1 and scaled for contrast
            desiredRGB = (self.rgb+1)/2.0
        else:
            desiredRGB = (self.rgb)/255.0

        # if it is None then this will be done during window setup
        if self.winHandle is not None:
            if self.winType == 'pyglet':
                self.winHandle.switch_to()
            GL.glClearColor(desiredRGB[0], desiredRGB[1], desiredRGB[2], 1.0)
        
    def setColor(self, color, colorSpace=None, operation=''):
        """Usually you can use 'stim.attribute = value' syntax instead,
        but use this method if you want to set color and colorSpace simultaneously.
        See `Window.color` for documentation on `Window.setColor()`.
        """
        setColor(self, color, colorSpace=colorSpace, operation=operation,
                 rgbAttrib='rgb',  # or 'fillRGB' etc
                 colorAttrib='color')
        self.colorSpace = colorSpace  # call attributeSetter

    def setRGB(self, newRGB):
        """Deprecated: As of v1.61.00 please use `setColor()` instead
        """
        global GL
        self.rgb = val2array(newRGB, False, length=3)
        if self.winType == 'pyglet' and glob_vars.currWindow != self:
            self.winHandle.switch_to()
            glob_vars.currWindow = self
        GL.glClearColor((self.rgb[0]+1.0)/2.0,
                        (self.rgb[1]+1.0)/2.0,
                        (self.rgb[2]+1.0)/2.0,
                        1.0)

    def _setupGamma(self):
        """A private method to work out how to handle gamma for this Window
        given that the user might have specified an explicit value, or maybe
        gave a Monitor
        """
        self.origGammaRamp = None
        # determine which gamma value to use (or native ramp)
        if self.gamma is not None:
            self._checkGamma()
            self.useNativeGamma = False
        elif not self.monitor.gammaIsDefault():
            if self.monitor.getGamma() is not None:
                self.__dict__['gamma'] = self.monitor.getGamma()
                self.useNativeGamma = False
        else:
            self.__dict__['gamma'] = None  # gamma wasn't set anywhere
            self.useNativeGamma = True
        #then try setting it
        if self.useNativeGamma:
            if self.autoLog:
                logging.info('Using gamma table of operating system')
        else:
            #try to retrieve previous so we can reset later
            try:
                self.origGammaRamp = getGammaRamp(self.winHandle)
            except:
                self.origGammaRamp = None

            if self.autoLog:
                logging.info('Using gamma: self.gamma' + str(self.gamma))
            self.__dict__['gamma'] = self.gamma  # using either pygame or bits++

    @attributeSetter
    def gamma(self, gamma):
        """Set the monitor gamma for linearisation, using Bits++ if possible.
        Overrides monitor settings"""

        self._checkGamma(gamma)

        if self.bits is not None:
            #first ensure that window gamma is 1.0
            if self.winType == 'pygame':
                pygame.display.set_gamma(1.0, 1.0, 1.0)
            elif self.winType == 'pyglet':
                self.winHandle.setGamma(self.winHandle, 1.0)
            #then set bits++ to desired gamma
            self.bits.setGamma(self.gamma)
        elif self.winType == 'pygame':
            pygame.display.set_gamma(self.gamma[0],
                                     self.gamma[1],
                                     self.gamma[2])
        elif self.winType == 'pyglet':
            self.winHandle.setGamma(self.winHandle, self.gamma)

    def setGamma(self, gamma, log=True):
        """Usually you can use 'stim.attribute = value' syntax instead,
        but use this method if you need to suppress the log message."""
        callAttributeSetter(self, 'gamma', gamma, log)

    def _checkGamma(self, gamma=None):
        if gamma is None:
            gamma = self.gamma
        if isinstance(gamma, (float, int)):
            self.__dict__['gamma'] = [gamma]*3
        elif hasattr(gamma, '__iter__'):
            self.__dict__['gamma'] = gamma
        else:
            raise ValueError('gamma must be a numeric scalar or iterable')

    def setScale(self, units, font='dummyFont', prevScale=(1.0, 1.0)):
        """DEPRECATED: this method used to be used to switch between units for
        stimulus drawing but this is now handled by the stimuli themselves and
        the window should aways be left in units of 'pix'
        """
        if units == "norm":
            thisScale = numpy.array([1.0, 1.0])
        elif units == "height":
            thisScale = numpy.array([2.0*self.size[1]/self.size[0], 2.0])
        elif units in ["pix", "pixels"]:
            thisScale = 2.0/numpy.array(self.size)
        elif units == "cm":
            #windowPerCM = windowPerPIX / CMperPIX
            #            = (window/winPIX) / (scrCm/scrPIX)
            if ((self.scrWidthCM in [0, None]) or
                    (self.scrWidthPIX in [0, None])):
                logging.error('you didnt give me the width of the screen '
                              '(pixels and cm). Check settings in '
                              'MonitorCentre.')
                core.wait(1.0)
                core.quit()
            thisScale = ((numpy.array([2.0, 2.0])/self.size) /
                         (float(self.scrWidthCM)/float(self.scrWidthPIX)))
        elif units in ["deg", "degs"]:
            #windowPerDeg = winPerCM*CMperDEG
            #               = winPerCM              * tan(pi/180) * distance
            if ((self.scrWidthCM in [0, None]) or
                    (self.scrWidthPIX in [0, None])):
                logging.error('you didnt give me the width of the screen '
                              '(pixels and cm). Check settings in '
                              'MonitorCentre.')
                core.wait(1.0)
                core.quit()
            cmScale = ((numpy.array([2.0, 2.0])/self.size) /
                       (float(self.scrWidthCM)/float(self.scrWidthPIX)))
            thisScale = cmScale * 0.017455 * self.scrDistCM
        elif units == "stroke_font":
            thisScale = numpy.array([2*font.letterWidth, 2*font.letterWidth] /
                                    self.size/38.0)
        #actually set the scale as appropriate
        # allows undoing of a previous scaling procedure
        thisScale = thisScale/numpy.asarray(prevScale)
        GL.glScalef(thisScale[0], thisScale[1], 1.0)
        return thisScale  # just in case the user wants to know?!

    def _checkMatchingSizes(self, requested, actual):
        """Checks whether the requested and actual screen sizes differ. If not
        then a warning is output and the window size is set to actual
        """
        if list(requested) != list(actual):
            logging.warning("User requested fullscreen with size %s, "
                            "but screen is actually %s. Using actual size" %
                            (requested, actual))
            self.size = numpy.array(actual)

    def _setupPyglet(self):
        self.winType = "pyglet"
        if self.allowStencil:
            stencil_size = 8
        else:
            stencil_size = 0
        # options that the user might want
        config = GL.Config(depth_size=8, double_buffer=True,
                           stencil_size=stencil_size, stereo=self.stereo)
        allScrs = \
            pyglet.window.get_platform().get_default_display().get_screens()
        # Screen (from Exp Settings) is 1-indexed,
        # so the second screen is Screen 1
        if len(allScrs) < int(self.screen) + 1:
            logging.warn("Requested an unavailable screen number - "
                         "using first available.")
            thisScreen = allScrs[0]
        else:
            thisScreen = allScrs[self.screen]
            if self.autoLog:
                logging.info('configured pyglet screen %i' % self.screen)
        #if fullscreen check screen size
        if self._isFullScr:
            self._checkMatchingSizes(self.size, [thisScreen.width,
                                                 thisScreen.height])
            w = h = None
        else:
            w, h = self.size
        if self.allowGUI:
            style = None
        else:
            style = 'borderless'
        self.winHandle = pyglet.window.Window(width=w, height=h,
                                              caption="PsychoPy",
                                              fullscreen=self._isFullScr,
                                              config=config,
                                              screen=thisScreen,
                                              style=style)
        if sys.platform =='win32':
            self._hw_handle=self.winHandle._hwnd
        elif sys.platform =='darwin':
            self._hw_handle=self.winHandle._window.value
        elif sys.platform =='linux2':
            self._hw_handle=self.winHandle._window

        #provide warning if stereo buffers are requested but unavailable
        if self.stereo and not GL.gl_info.have_extension('GL_STEREO'):
            logging.warning('A stereo window was requested but the graphics '
                            'card does not appear to support GL_STEREO')
        if self.useFBO: #check for necessary extensions
            if not GL.gl_info.have_extension('GL_EXT_framebuffer_object'):
                logging.warn("Trying to use a framebuffer pbject but GL_EXT_framebuffer_object is not supported. Disabling")
                self.useFBO=False
            if not GL.gl_info.have_extension('GL_ARB_texture_float'):
                logging.warn("Trying to use a framebuffer pbject but GL_ARB_texture_float is not supported. Disabling")
                self.useFBO=False
        #add these methods to the pyglet window
        self.winHandle.setGamma = setGamma
        self.winHandle.setGammaRamp = setGammaRamp
        self.winHandle.getGammaRamp = getGammaRamp
        self.winHandle.set_vsync(True)
        self.winHandle.on_text = event._onPygletText
        self.winHandle.on_key_press = event._onPygletKey
        self.winHandle.on_mouse_press = event._onPygletMousePress
        self.winHandle.on_mouse_release = event._onPygletMouseRelease
        self.winHandle.on_mouse_scroll = event._onPygletMouseWheel
        if not self.allowGUI:
            # make mouse invisible. Could go further and make it 'exclusive'
            # (but need to alter x,y handling then)
            self.winHandle.set_mouse_visible(False)
        self.winHandle.on_resize = _onResize #avoid circular reference with self
        if not self.pos:
            # work out where the centre should be
            self.pos = [(thisScreen.width-self.size[0])/2,
                        (thisScreen.height-self.size[1])/2]
        if not self._isFullScr:
            # add the necessary amount for second screen
            self.winHandle.set_location(self.pos[0]+thisScreen.x,
                                        self.pos[1]+thisScreen.y)

        try:  # to load an icon for the window
            iconFile = os.path.join(psychopy.prefs.paths['resources'],
                                    'psychopy.ico')
            icon = pyglet.image.load(filename=iconFile)
            self.winHandle.set_icon(icon)
        except:
            pass  # doesn't matter

        # Code to allow iohub to know id of any psychopy windows created
        # so kb and mouse event filtering by window id can be supported.
        #
        # If an iohubConnection is active, give this window os handle to
        # to the ioHub server. If windows were already created before the
        # iohub was active, also send them to iohub.
        #
        if IOHUB_ACTIVE:
            from psychopy.iohub.client import ioHubConnection
            if ioHubConnection.ACTIVE_CONNECTION:
                winhwnds=[]
                for w in openWindows:
                    winhwnds.append(w._hw_handle)
                if self._hw_handle not in winhwnds:
                    winhwnds.append(self._hw_handle)
                ioHubConnection.ACTIVE_CONNECTION.registerPygletWindowHandles(*winhwnds)

    def _setupPygame(self):
        #we have to do an explicit import of pyglet.gl from pyglet
        # (only when using pygame backend)
        #Not clear why it's needed but otherwise drawing is corrupt. Using a
        #pyglet Window presumably gets around the problem
        import pyglet.gl as GL

        self.winType = "pygame"
        # pygame.mixer.pre_init(22050,16,2)#set the values to initialise
        # sound system if it gets used
        pygame.init()
        if self.allowStencil:
            pygame.display.gl_set_attribute(pygame.locals.GL_STENCIL_SIZE, 8)

        try:  # to load an icon for the window
            iconFile = os.path.join(psychopy.__path__[0], 'psychopy.png')
            icon = pygame.image.load(iconFile)
            pygame.display.set_icon(icon)
        except:
            pass  # doesn't matter

        # these are ints stored in pygame.locals
        winSettings = pygame.OPENGL | pygame.DOUBLEBUF
        if self._isFullScr:
            winSettings = winSettings | pygame.FULLSCREEN
            #check screen size if full screen
            scrInfo = pygame.display.Info()
            self._checkMatchingSizes(self.size, [scrInfo.current_w,
                                                 scrInfo.current_h])
        elif not self.pos:
            #centre video
            os.environ['SDL_VIDEO_CENTERED'] = "1"
        else:
            os.environ['SDL_VIDEO_WINDOW_POS'] = '%i,%i' % (self.pos[0],
                                                            self.pos[1])
        if sys.platform == 'win32':
            os.environ['SDL_VIDEODRIVER'] = 'windib'
        if not self.allowGUI:
            winSettings = winSettings | pygame.NOFRAME
            self.mouseVisible = False  # call attributeSetter
            pygame.display.set_caption('PsychoPy (NB use with allowGUI=False '
                                       'when running properly)')
        else:
            self.mouseVisible = True  # call attributeSetter
            pygame.display.set_caption('PsychoPy')
        self.winHandle = pygame.display.set_mode(self.size.astype('i'),
                                                 winSettings)
        pygame.display.set_gamma(1.0)  # this will be set appropriately later

    def _setupGL(self):
        if self.winType == 'pygame':
            try:
                pygame
            except:
                logging.warning('Requested pygame backend but pygame ,'
                                'is not installed or not fully working')
                self.winType = 'pyglet'

        #setup the context
        if self.winType == "pygame":
            self._setupPygame()
        elif self.winType == "pyglet":
            self._setupPyglet()
        #check whether shaders are supported
        # also will need to check for ARB_float extension,
        # but that should be done after context is created
        self._haveShaders = (self.winType == 'pyglet' and
                             pyglet.gl.gl_info.get_version() >= '2.0')

        #setup screen color
        self.colorSpace = self.colorSpace  # call attributeSetter
        GL.glClearDepth(1.0)

        GL.glViewport(0, 0, int(self.size[0]), int(self.size[1]))

        GL.glMatrixMode(GL.GL_PROJECTION)  # Reset The Projection Matrix
        GL.glLoadIdentity()
        GL.gluOrtho2D(-1, 1, -1, 1)

        GL.glMatrixMode(GL.GL_MODELVIEW)  # Reset The Projection Matrix
        GL.glLoadIdentity()

        GL.glDisable(GL.GL_DEPTH_TEST)
        #GL.glEnable(GL.GL_DEPTH_TEST)  # Enables Depth Testing
        #GL.glDepthFunc(GL.GL_LESS)  # The Type Of Depth Test To Do
        GL.glEnable(GL.GL_BLEND)

        GL.glShadeModel(GL.GL_SMOOTH)  # Color Shading (FLAT or SMOOTH)
        GL.glEnable(GL.GL_POINT_SMOOTH)

        #check for GL_ARB_texture_float
        # (which is needed for shaders to be useful)
        #this needs to be done AFTER the context has been created
        if not GL.gl_info.have_extension('GL_ARB_texture_float'):
            self._haveShaders = False

        GL.glClear(GL.GL_COLOR_BUFFER_BIT)

        #identify gfx card vendor
        self.glVendor = GL.gl_info.get_vendor().lower()

        if sys.platform == 'darwin':
            platform_specific.syncSwapBuffers(1)

        if self.useFBO:
            self._setupFrameBuffer()

        if self._haveShaders: #do this after setting up FrameBufferObject
            self._setupShaders()

    def _setupShaders(self):
        self._progSignedTexFont = _shaders.compileProgram(_shaders.vertSimple, _shaders.fragSignedColorTexFont)
        self._progFBOtoFrame = _shaders.compileProgram(_shaders.vertSimple, _shaders.fragFBOtoFrame)
        self._shaders = {}
        self._shaders['signedTex'] = _shaders.compileProgram(_shaders.vertSimple, _shaders.fragSignedColorTex)
        self._shaders['signedTexMask'] = _shaders.compileProgram(_shaders.vertSimple, _shaders.fragSignedColorTexMask)
        self._shaders['signedTexMask1D'] = _shaders.compileProgram(_shaders.vertSimple, _shaders.fragSignedColorTexMask1D)
        self._shaders['signedTex_adding'] = _shaders.compileProgram(_shaders.vertSimple, _shaders.fragSignedColorTex_adding)
        self._shaders['signedTexMask_adding'] = _shaders.compileProgram(_shaders.vertSimple, _shaders.fragSignedColorTexMask_adding)
        self._shaders['signedTexMask1D_adding'] = _shaders.compileProgram(_shaders.vertSimple, _shaders.fragSignedColorTexMask1D_adding)
        self._shaders['imageStim'] = _shaders.compileProgram(_shaders.vertSimple, _shaders.fragImageStim)
        self._shaders['imageStim_adding'] = _shaders.compileProgram(_shaders.vertSimple, _shaders.fragImageStim_adding)

    def _setupFrameBuffer(self):
        # Setup framebuffer
        self.frameBuffer = GL.GLuint()
        GL.glGenFramebuffersEXT(1, ctypes.byref(self.frameBuffer))
        GL.glBindFramebufferEXT(GL.GL_FRAMEBUFFER_EXT, self.frameBuffer)

        # Create texture to render to
        self.frameTexture = GL.GLuint()
        GL.glGenTextures(1, ctypes.byref(self.frameTexture))
        GL.glBindTexture(GL.GL_TEXTURE_2D, self.frameTexture)
        GL.glTexParameteri(GL.GL_TEXTURE_2D,
                           GL.GL_TEXTURE_MAG_FILTER,
                           GL.GL_LINEAR)
        GL.glTexParameteri(GL.GL_TEXTURE_2D,
                           GL.GL_TEXTURE_MIN_FILTER,
                           GL.GL_LINEAR)
        GL.glTexImage2D(GL.GL_TEXTURE_2D, 0, GL.GL_RGBA32F_ARB,
                        int(self.size[0]), int(self.size[1]), 0,
                        GL.GL_RGBA, GL.GL_FLOAT, None)

        #attach texture to the frame buffer
        GL.glFramebufferTexture2DEXT(GL.GL_FRAMEBUFFER_EXT,
                                     GL.GL_COLOR_ATTACHMENT0_EXT,
                                     GL.GL_TEXTURE_2D, self.frameTexture, 0)
        status = GL.glCheckFramebufferStatusEXT(GL.GL_FRAMEBUFFER_EXT)
        if status != GL.GL_FRAMEBUFFER_COMPLETE_EXT:
            logging.error("Error in framebuffer activation")
            return
        else:
            logging.info("Successfully set up FBO")
        GL.glDisable(GL.GL_TEXTURE_2D)
        #clear the buffer (otherwise the texture memory can contain junk)
        GL.glClear(GL.GL_COLOR_BUFFER_BIT)
    
    @attributeSetter
    def mouseVisible(self, visibility):
        """Sets the visibility of the mouse cursor.

        If Window was initilised with noGUI=True then the mouse is initially
        set to invisible, otherwise it will initially be visible.

        Usage::
        
            ``win.mouseVisible = False``
            ``win.mouseVisible = True``
        """
        if self.winType == 'pygame':
            wasVisible = pygame.mouse.set_visible(visibility)
        elif self.winType == 'pyglet':
            self.winHandle.set_mouse_visible(visibility)
        self.__dict__['mouseVisible'] = visibility
    def setMouseVisible(self, visibility, log=True):
        """Usually you can use 'stim.attribute = value' syntax instead,
        but use this method if you need to suppress the log message."""
        callAttributeSetter(self, 'mouseVisible', visibility, log)
        
    def getActualFrameRate(self, nIdentical=10, nMaxFrames=100,
                           nWarmUpFrames=10, threshold=1):
        """Measures the actual fps for the screen.

        This is done by waiting (for a max of nMaxFrames) until [nIdentical]
        frames in a row have identical frame times
        (std dev below [threshold] ms).

        If there is no such sequence of identical frames a warning is logged
        and `None` will be returned.

        :parameters:
            nIdentical:
                the number of consecutive frames that will be evaluated.
                Higher --> greater precision. Lower --> faster.

            nMaxFrames:
                the maxmimum number of frames to wait for a matching set of
                nIdentical

            nWarmUpFrames:
                the number of frames to display before starting the test
                (this is in place to allow the system to settle after opening
                the `Window` for the first time.

            threshold:
                the threshold for the std deviation (in ms) before the set
                are considered a match

        """
        if nIdentical > nMaxFrames:
            raise ValueError('nIdentical must be equal to or '
                             'less than nMaxFrames')
        recordFrmIntsOrig = self.recordFrameIntervals
        #run warm-ups
        self.recordFrameIntervals = False
        for frameN in range(nWarmUpFrames):
            self.flip()
        #run test frames
        self.recordFrameIntervals = True
        for frameN in range(nMaxFrames):
            self.flip()
            if (len(self.frameIntervals) >= nIdentical and
                    (numpy.std(self.frameIntervals[-nIdentical:]) <
                     (threshold/1000.0))):
                rate = 1.0/numpy.mean(self.frameIntervals[-nIdentical:])
                if self.screen is None:
                    scrStr = ""
                else:
                    scrStr = " (%i)" % self.screen
                if self.autoLog:
                    logging.debug('Screen%s actual frame rate measured at %.2f' %
                              (scrStr, rate))
                self.recordFrameIntervals = recordFrmIntsOrig
                self.frameIntervals = []
                return rate
        #if we got here we reached end of maxFrames with no consistent value
        logging.warning("Couldn't measure a consistent frame rate.\n"
                        "  - Is your graphics card set to sync to "
                        "vertical blank?\n"
                        "  - Are you running other processes on your "
                        "computer?\n")
        return None

    def getMsPerFrame(self, nFrames=60, showVisual=False, msg='', msDelay=0.):
        """Assesses the monitor refresh rate (average, median, SD) under
        current conditions, over at least 60 frames.

        Records time for each refresh (frame) for n frames (at least 60),
        while displaying an optional visual. The visual is just eye-candy to
        show that something is happening when assessing many frames. You can
        also give it text to display instead of a visual,
        e.g., msg='(testing refresh rate...)'; setting msg implies
        showVisual == False.

        To simulate refresh rate under cpu load, you can specify a time to wait
        within the loop prior to doing the win.flip(). If 0 < msDelay < 100,
        wait for that long in ms.

        Returns timing stats (in ms) of:
        - average time per frame, for all frames
        - standard deviation of all frames
        - median, as the average of 12 frame times around the median
          (~monitor refresh rate)

        :Author:
            - 2010 written by Jeremy Gray
        """

        # lower bound of 60 samples--need enough to estimate the SD
        nFrames = max(60, nFrames)
        num2avg = 12  # how many to average from around the median
        if len(msg):
            showVisual = False
            showText = True
            myMsg = TextStim(self, text=msg, italic=True,
                             color=(.7, .6, .5), colorSpace='rgb', height=0.1, autoLog=False)
        else:
            showText = False
        if showVisual:
            x, y = self.size
            myStim = GratingStim(self, tex='sin', mask='gauss',
                                 size=[.6*y/float(x), .6], sf=3.0, opacity=.2,
                                 autoLog=False)
        clockt = []  # clock times
        # end of drawing time, in clock time units,
        # for testing how long myStim.draw() takes
        drawt = []

        if msDelay > 0 and msDelay < 100:
            doWait = True
            delayTime = msDelay/1000.  # sec
        else:
            doWait = False

        winUnitsSaved = self.units
        # norm is required for the visual (or text) display, as coded below
        self.units = 'norm'

        # accumulate secs per frame (and time-to-draw) for a bunch of frames:
        rush(True)
        for i in range(5):  # wake everybody up
            self.flip()
        for i in range(nFrames):  # ... and go for real this time
            clockt.append(core.getTime())
            if showVisual:
                myStim.setPhase(1.0/nFrames, '+', log=False)
                myStim.setSF(3./nFrames, '+', log=False)
                myStim.setOri(12./nFrames, '+', log=False)
                myStim.setOpacity(.9/nFrames, '+', log=False)
                myStim.draw()
            elif showText:
                myMsg.draw()
            if doWait:
                core.wait(delayTime)
            drawt.append(core.getTime())
            self.flip()
        rush(False)

        self.units = winUnitsSaved  # restore

        frameTimes = [(clockt[i] - clockt[i-1]) for i in range(1, len(clockt))]
        drawTimes = [(drawt[i] - clockt[i]) for
                     i in range(len(clockt))]  # == drawing only
        freeTimes = [frameTimes[i] - drawTimes[i] for
                     i in range(len(frameTimes))]  # == unused time

        # cast to float so that the resulting type == type(0.123)
        # for median
        frameTimes.sort()
        # median-most slice
        msPFmed = 1000. * float(numpy.average(
            frameTimes[(nFrames-num2avg)/2:(nFrames+num2avg)/2]))
        msPFavg = 1000. * float(numpy.average(frameTimes))
        msPFstd = 1000. * float(numpy.std(frameTimes))
        msdrawAvg = 1000. * float(numpy.average(drawTimes))
        msdrawSD = 1000. * float(numpy.std(drawTimes))
        msfree = 1000. * float(numpy.average(freeTimes))

        return msPFavg, msPFstd, msPFmed  # msdrawAvg, msdrawSD, msfree


def getMsPerFrame(myWin, nFrames=60, showVisual=False, msg='', msDelay=0.):
    """
    Deprecated: please use the getMsPerFrame method in the
    `psychopy.visual.Window` class.

    Assesses the monitor refresh rate (average, median, SD) under current
    conditions, over at least 60 frames.

    Records time for each refresh (frame) for n frames (at least 60), while
    displaying an optional visual. The visual is just eye-candy to show that
    something is happening when assessing many frames. You can also give it
    text to display instead of a visual, e.g., msg='(testing refresh rate...)';
    setting msg implies showVisual == False. To simulate refresh rate under
    cpu load, you can specify a time to wait within the loop prior to
    doing the win.flip(). If 0 < msDelay < 100, wait for that long in ms.

    Returns timing stats (in ms) of:
    - average time per frame, for all frames
    - standard deviation of all frames
    - median, as the average of 12 frame times around the median
      (~monitor refresh rate)

    :Author:
        - 2010 written by Jeremy Gray
    """
    return myWin.getMsPerFrame(nFrames=60, showVisual=showVisual, msg='',
                               msDelay=0.)
def _onResize(width, height):
        '''A default resize event handler.

        This default handler updates the GL viewport to cover the entire
        window and sets the ``GL_PROJECTION`` matrix to be orthagonal in
        window space.  The bottom-left corner is (0, 0) and the top-right
        corner is the width and height of the :class:`~psychopy.visual.Window`
        in pixels.

        Override this event handler with your own to create another
        projection, for example in perspective.
        '''
        if height == 0:
            height = 1
        GL.glViewport(0, 0, width, height)
        GL.glMatrixMode(GL.GL_PROJECTION)
        GL.glLoadIdentity()
        GL.glOrtho(-1, 1, -1, 1, -1, 1)
        #GL.gluPerspective(90, 1.0*width/height, 0.1, 100.0)
        GL.glMatrixMode(GL.GL_MODELVIEW)
        GL.glLoadIdentity()<|MERGE_RESOLUTION|>--- conflicted
+++ resolved
@@ -161,6 +161,11 @@
                 If None then PsychoPy will revert to user/site preferences
             monitor : *None*, string or a `~psychopy.monitors.Monitor` object
                 The monitor to be used during the experiment
+            units :  *None*, 'height' (of the window), 'norm' (normalised),
+                'deg', 'cm', 'pix'
+                Defines the default units of stimuli drawn in the window
+                (can be overridden by each stimulus)
+                See :ref:`units` for explanation of options.
             screen : *0*, 1 (or higher if you have many screens)
                 Specifies the physical screen that stimuli will appear on
                 (pyglet winType only)
@@ -171,6 +176,12 @@
                 If not None, redefines the origin for the window
             viewOri : *0* or any numeric value
                 A single value determining the orientation of the view in degs
+            waitBlanking : *None*, True or False.
+                After a call to flip() should we wait for the blank before
+                the script continues
+            gamma :
+                Monitor gamma for linearisation (will use Bits++ if possible).
+                Overrides monitor settings
             bitsMode :
                 DEPRECATED in 1.80.02. Use BitsSharp class from pycrsltd instead.
             checkTiming: True of False
@@ -261,12 +272,6 @@
         self.viewOri = float(viewOri)
         self.stereo = stereo  # use quad buffer if requested (and if possible)
 
-<<<<<<< HEAD
-        # setup bits++ if possible
-        self.bitsMode = bitsMode  # could be [None, 'fast', 'slow']
-        if self.bitsMode is not None:
-            logging.warn("calling Window(...,bitsMode='fast') is deprecated. XXX provide further info")
-=======
         # setup bits++ if needed. NB The new preferred method is for this to be
         # handled by the bits class instead. (we pass the Window to bits not passing
         # bits to the window)
@@ -274,7 +279,7 @@
         if bitsMode is not None:
             logging.warn("Use of Window(bitsMode=******) is deprecated. See the Coder>Demos>Hardware demo for new methods")
             self.bitsMode = bitsMode  # could be [None, 'fast', 'slow']
->>>>>>> b894832a
+            logging.warn("calling Window(...,bitsMode='fast') is deprecated. XXX provide further info")
             from psychopy.hardware.crs import bits
             self.bits = self.interface = bits.BitsBox(self)
             self.haveBits = True
